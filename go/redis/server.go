package redis

import (
	"context"
	"fmt"
<<<<<<< HEAD
	"time"
=======

	"vitess.io/vitess/go/redis/resp"
>>>>>>> 3e0258b2
	"vitess.io/vitess/go/sqltypes"
	"vitess.io/vitess/go/test/endtoend/cluster"
	"vitess.io/vitess/go/vt/discovery"
	"vitess.io/vitess/go/vt/log"
	"vitess.io/vitess/go/vt/proto/query"
	topodatapb "vitess.io/vitess/go/vt/proto/topodata"
	vtgatepb "vitess.io/vitess/go/vt/proto/vtgate"
	"vitess.io/vitess/go/vt/srvtopo"
	"vitess.io/vitess/go/vt/topo"
	_ "vitess.io/vitess/go/vt/topo/etcd2topo"
	"vitess.io/vitess/go/vt/vtgate"
)

/*
redis - keyspace
redis_store - table
(rkey varbinary(512), rvalue varbinary(1024), primary key (rkey)) - per row

GET - select rvalue from redis_store where rkey = :rkey
PUT - insert into redis_store(rkey, rvalue) values(:rkey, :rvalue) on duplicate key update rvalue = :rvalue

*/

type redisCon interface {
	Get(rKey []byte) []byte
	Set(rKey []byte, rValue []byte) []byte
}

var _ redisCon = (*redisListener)(nil)

type redisListener struct {
	vtg *vtgate.VTGate
	//executor *vtgate.Executor
}

func NewRedisListener(clusterInstance *cluster.LocalProcessCluster) *redisListener {
	ts, err := topo.OpenServer(clusterInstance.VtgateProcess.CommonArg.TopoImplementation,
		clusterInstance.VtgateProcess.CommonArg.TopoGlobalAddress,
		clusterInstance.VtgateProcess.CommonArg.TopoGlobalRoot)
	if err != nil {
		log.Exitf("Failed to open topo server: %v", err)
	}
	defer ts.Close()

	resilientServer := srvtopo.NewResilientServer(ts, "ResilientSrvTopoServer")

	healthCheck := discovery.NewHealthCheck(2*time.Millisecond, time.Minute)
	healthCheck.RegisterStats()

	tabletTypes := make([]topodatapb.TabletType, 0, 1)
	//if len(*tabletTypesToWait) != 0 {
	//	for _, ttStr := range strings.Split(*tabletTypesToWait, ",") {
	//		tt, err := topoproto.ParseTabletType(ttStr)
	//		if err != nil {
	//			log.Errorf("unknown tablet type: %v", ttStr)
	//			continue
	//		}
	//		tabletTypes = append(tabletTypes, tt)
	//	}
	//}

	vtg := vtgate.Init(context.Background(), healthCheck, resilientServer, clusterInstance.VtgateProcess.Cell, 1, tabletTypes)

	//vtg := vtgate.Init(context.Background(), nil, nil, "", 1, nil)
	return &redisListener{
		vtg: vtg,
	}
}

func (r redisListener) Get(rKey []byte) []byte {
	bindVar := map[string]*query.BindVariable{"rkey": sqltypes.BytesBindVariable(rKey)}
	_, qr, err := r.vtg.Execute(context.Background(), &vtgatepb.Session{}, "select rvalue from redis_store where rkey = :rkey", bindVar)
	if err != nil {
		fmt.Println(err)
		return resp.BulkNull
	}
	if len(qr.Rows) < 1 {
		return resp.BulkNull
	}

	return BulkString(qr.Rows[0][0].ToBytes())
}

func (r redisListener) Set(rKey []byte, rValue []byte) []byte {
	bindVar := map[string]*query.BindVariable{
		"rkey":   sqltypes.BytesBindVariable(rKey),
		"rValue": sqltypes.BytesBindVariable(rValue),
	}
	_, qr, err := r.vtg.Execute(context.Background(), &vtgatepb.Session{}, "insert into redis_store(rkey, rvalue) values(:rkey, :rvalue) on duplicate key update rvalue = :rvalue", bindVar)
	if err != nil {
		fmt.Println(err)
		return resp.BulkNull
	}

	fmt.Printf("Rows Affected : %d", qr.RowsAffected)
	return resp.SimpleOK
}<|MERGE_RESOLUTION|>--- conflicted
+++ resolved
@@ -3,12 +3,9 @@
 import (
 	"context"
 	"fmt"
-<<<<<<< HEAD
 	"time"
-=======
 
 	"vitess.io/vitess/go/redis/resp"
->>>>>>> 3e0258b2
 	"vitess.io/vitess/go/sqltypes"
 	"vitess.io/vitess/go/test/endtoend/cluster"
 	"vitess.io/vitess/go/vt/discovery"
@@ -89,7 +86,7 @@
 		return resp.BulkNull
 	}
 
-	return BulkString(qr.Rows[0][0].ToBytes())
+	return resp.BulkString(qr.Rows[0][0].ToBytes())
 }
 
 func (r redisListener) Set(rKey []byte, rValue []byte) []byte {
