--- conflicted
+++ resolved
@@ -27,8 +27,6 @@
 	"strings"
 	"testing"
 	"time"
-
-	"github.com/stretchr/testify/require"
 
 	"vitess.io/vitess/go/json2"
 	"vitess.io/vitess/go/test/endtoend/cluster"
@@ -448,14 +446,9 @@
 func checkThrottlerServiceMaxRates(t *testing.T, server string, names []string, rate int, ci cluster.LocalProcessCluster) {
 	// Avoid flakes by waiting for all throttlers. (Necessary because filtered
 	// replication on vttablet will register the throttler asynchronously.)
-<<<<<<< HEAD
-	output, err := ci.VtctlclientProcess.ExecuteCommandWithOutput("ThrottlerMaxRates", "--server", server)
-	require.Nil(t, err)
-=======
 	var output string
 	var err error
 	startTime := time.Now()
->>>>>>> 3a293f1f
 	msg := fmt.Sprintf("%d active throttler(s)", len(names))
 	for {
 		output, err = ci.VtctlclientProcess.ExecuteCommandWithOutput("ThrottlerMaxRates", "--server", server)
