--- conflicted
+++ resolved
@@ -273,22 +273,16 @@
 func InsertToTablet(t *testing.T, query string, vttablet cluster.Vttablet, ks string, expectFail bool) {
 	_, _ = vttablet.VttabletProcess.QueryTablet("begin", ks, true)
 	_, err := vttablet.VttabletProcess.QueryTablet(query, ks, true)
-<<<<<<< HEAD
-=======
 	if expectFail {
 		assert.NotNil(t, err)
 	} else {
 		assert.Nil(t, err)
 	}
->>>>>>> c7b2f3cd
 	_, _ = vttablet.VttabletProcess.QueryTablet("commit", ks, true)
-	if err != nil {
-		fmt.Println(err)
-	}
 }
 
 // InsertMultiValueToTablet inserts a multiple values to vttablet
-func InsertMultiValueToTablet(tablet cluster.Vttablet, keyspaceName string, tableName string,
+func InsertMultiValueToTablet(t *testing.T, tablet cluster.Vttablet, keyspaceName string, tableName string,
 	fixedParentID int, ids []int, msgs []string, ksIDs []uint64) {
 	queryStr := fmt.Sprintf("insert into %s (parent_id, id, msg, custom_ksid_col) values", tableName)
 	valueSQL := ""
@@ -308,7 +302,7 @@
 	queryStr += valueSQL
 	queryStr += fmt.Sprintf(" /* vtgate:: keyspace_id:%s */", keyspaceIds)
 	queryStr += fmt.Sprintf(" /* id:%s */", valueIds)
-	InsertToTablet(queryStr, tablet, keyspaceName)
+	InsertToTablet(t, queryStr, tablet, keyspaceName, false)
 }
 
 // CheckLotsTimeout waits till all values are inserted
