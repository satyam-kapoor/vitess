--- conflicted
+++ resolved
@@ -359,12 +359,8 @@
 	for _, shard := range []cluster.Shard{shard21, shard22} {
 		for idx, vttablet := range shard.Vttablets {
 			vttablet.VttabletProcess.ExtraArgs = append(vttablet.VttabletProcess.ExtraArgs, commonTabletArg...)
-<<<<<<< HEAD
-			_ = ClusterInstance.VtctlclientProcess.InitTablet(vttablet, cell, keyspaceName, hostname, shard.Name)
-=======
-			err = ClusterInstance.VtctlclientProcess.InitTablet(&vttablet, cell, keyspaceName, hostname, shard.Name)
+			err = ClusterInstance.VtctlclientProcess.InitTablet(vttablet, cell, keyspaceName, hostname, shard.Name)
 			assert.Nil(t, err)
->>>>>>> c7b2f3cd
 			_ = vttablet.VttabletProcess.CreateDB(keyspaceName)
 			if isExternal {
 				shard.Vttablets[idx].VttabletProcess.ServingStatus = ""
