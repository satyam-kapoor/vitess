--- conflicted
+++ resolved
@@ -300,18 +300,10 @@
 	return
 }
 
-<<<<<<< HEAD
-// LaunchCluster creates the skeleton of a cluster. The user then have to start all the services.
-// Does not start Mysqlctl process or vttablet process
-// No database creation
-// No Init shard master
-// Does not Apply Schema or Vschema
-=======
 // LaunchCluster creates the skeleton for a cluster by creating keyspace
 // shards and initializing tablets and mysqlctl processes.
 // This does not start any process and user have to explicitly start all
 // the required services (ex topo, vtgate, mysql and vttablet)
->>>>>>> 7195823c
 func (cluster *LocalProcessCluster) LaunchCluster(keyspace *Keyspace, shards []Shard) (err error) {
 
 	log.Info("Starting keyspace : " + keyspace.Name)
@@ -326,14 +318,6 @@
 	// Create shard
 	for _, shard := range shards {
 		for _, tablet := range shard.Vttablets {
-<<<<<<< HEAD
-=======
-			err = cluster.VtctlclientProcess.InitTablet(tablet, tablet.Cell, keyspace.Name, cluster.Hostname, shard.Name)
-			if err != nil {
-				log.Error(err)
-				return
-			}
->>>>>>> 7195823c
 
 			// Setup MysqlctlProcess
 			tablet.MysqlctlProcess = *MysqlCtlProcessInstance(tablet.TabletUID, tablet.MySQLPort, cluster.TmpDirectory)
@@ -532,11 +516,7 @@
 	return int(rand.Int31n(maxNumber)) + baseNumber
 }
 
-<<<<<<< HEAD
-// GetVttabletInstance create a new vttablet object
-=======
 // GetVttabletInstance creates a new vttablet object
->>>>>>> 7195823c
 func (cluster *LocalProcessCluster) GetVttabletInstance(tabletType string, UID int, cell string) *Vttablet {
 	if UID == 0 {
 		UID = cluster.GetAndReserveTabletUID()
