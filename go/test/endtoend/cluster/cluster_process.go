/*
Copyright 2019 The Vitess Authors.

Licensed under the Apache License, Version 2.0 (the "License");
you may not use this file except in compliance with the License.
You may obtain a copy of the License at

    http://www.apache.org/licenses/LICENSE-2.0

Unless required by applicable law or agreed to in writing, software
distributed under the License is distributed on an "AS IS" BASIS,
WITHOUT WARRANTIES OR CONDITIONS OF ANY KIND, either express or implied.
See the License for the specific language governing permissions and
limitations under the License.
*/

package cluster

import (
	"flag"
	"fmt"
	"math/rand"
	"os"
	"os/exec"
	"path"
	"time"

	"vitess.io/vitess/go/vt/log"
)

// DefaultCell : If no cell name is passed, then use following
const DefaultCell = "zone1"

var (
	keepData = flag.Bool("keep-data", false, "don't delete the per-test VTDATAROOT subfolders")
)

// LocalProcessCluster Testcases need to use this to iniate a cluster
type LocalProcessCluster struct {
	Keyspaces          []Keyspace
	Cell               string
	BaseTabletUID      int
	Hostname           string
	TopoPort           int
	TmpDirectory       string
	OriginalVTDATAROOT string
	CurrentVTDATAROOT  string

	VtgateMySQLPort int
	VtgateGrpcPort  int
	VtctldHTTPPort  int

	// standalone executable
	VtctlclientProcess VtctlClientProcess
	VtctlProcess       VtctlProcess

	// background executable processes
<<<<<<< HEAD
	TopoProcess     EtcdProcess
	VtctldProcess   VtctldProcess
	VtgateProcess   VtgateProcess
	VtworkerProcess VtworkerProcess
=======
	TopoProcess   EtcdProcess
	VtctldProcess VtctldProcess
	VtgateProcess VtgateProcess
>>>>>>> 0edbf699

	nextPortForProcess int

	//Extra arguments for vtTablet
	VtTabletExtraArgs []string

	//Extra arguments for vtGate
	VtGateExtraArgs []string

	VtctldExtraArgs []string

	EnableSemiSync bool
}

// Keyspace : Cluster accepts keyspace to launch it
type Keyspace struct {
	Name      string
	SchemaSQL string
	VSchema   string
	Shards    []Shard
}

// Shard with associated vttablets
type Shard struct {
	Name      string
	Vttablets []Vttablet
}

// MasterTablet get the 1st tablet which is master
func (shard *Shard) MasterTablet() *Vttablet {
	return &shard.Vttablets[0]
}

// Rdonly get the last tablet which is rdonly
func (shard *Shard) Rdonly() *Vttablet {
	for idx, tablet := range shard.Vttablets {
		if tablet.Type == "rdonly" {
			return &shard.Vttablets[idx]
		}
	}
	return nil
}

// Replica get the last but one tablet which is replica
// Mostly we have either 3 tablet setup [master, replica, rdonly]
func (shard *Shard) Replica() *Vttablet {
	for idx, tablet := range shard.Vttablets {
		if tablet.Type == "replica" && idx > 0 {
			return &shard.Vttablets[idx]
		}
	}
	return nil
}

// Vttablet stores the properties needed to start a vttablet process
type Vttablet struct {
	Type      string
	TabletUID int
	HTTPPort  int
	GrpcPort  int
	MySQLPort int
	Alias     string

	// background executable processes
	MysqlctlProcess MysqlctlProcess
	VttabletProcess *VttabletProcess
}

// StartTopo starts topology server
func (cluster *LocalProcessCluster) StartTopo() (err error) {
	if cluster.Cell == "" {
		cluster.Cell = DefaultCell
	}
	cluster.TopoPort = cluster.GetAndReservePort()
	cluster.TmpDirectory = path.Join(os.Getenv("VTDATAROOT"), fmt.Sprintf("/tmp_%d", cluster.GetAndReservePort()))
	cluster.TopoProcess = *EtcdProcessInstance(cluster.TopoPort, cluster.GetAndReservePort(), cluster.Hostname, "global")
	log.Info(fmt.Sprintf("Starting etcd server on port : %d", cluster.TopoPort))
	if err = cluster.TopoProcess.Setup(); err != nil {
		log.Error(err.Error())
		return
	}

	log.Info("Creating topo dirs")
	if err = cluster.TopoProcess.ManageTopoDir("mkdir", "/vitess/global"); err != nil {
		log.Error(err.Error())
		return
	}

	if err = cluster.TopoProcess.ManageTopoDir("mkdir", "/vitess/"+cluster.Cell); err != nil {
		log.Error(err.Error())
		return
	}

	log.Info("Adding cell info")
	cluster.VtctlProcess = *VtctlProcessInstance(cluster.TopoProcess.Port, cluster.Hostname)
	if err = cluster.VtctlProcess.AddCellInfo(cluster.Cell); err != nil {
		log.Error(err)
		return
	}

	cluster.VtctldProcess = *VtctldProcessInstance(cluster.GetAndReservePort(), cluster.GetAndReservePort(), cluster.TopoProcess.Port, cluster.Hostname, cluster.TmpDirectory)
	log.Info(fmt.Sprintf("Starting vtctld server on port : %d", cluster.VtctldProcess.Port))
	cluster.VtctldHTTPPort = cluster.VtctldProcess.Port
	if err = cluster.VtctldProcess.Setup(cluster.Cell, cluster.VtctldExtraArgs...); err != nil {

		log.Error(err.Error())
		return
	}

	cluster.VtctlclientProcess = *VtctlClientProcessInstance("localhost", cluster.VtctldProcess.GrpcPort, cluster.TmpDirectory)
	return
}

// StartUnshardedKeyspace starts unshared keyspace with shard name as "0"
func (cluster *LocalProcessCluster) StartUnshardedKeyspace(keyspace Keyspace, replicaCount int, rdonly bool) error {
	return cluster.StartKeyspace(keyspace, []string{"0"}, replicaCount, rdonly)
}

// StartKeyspace starts required number of shard and the corresponding tablets
// keyspace : struct containing keyspace name, Sqlschema to apply, VSchema to apply
// shardName : list of shard names
// replicaCount: total number of replicas excluding master and rdonly
// rdonly: whether readonly tablets needed
func (cluster *LocalProcessCluster) StartKeyspace(keyspace Keyspace, shardNames []string, replicaCount int, rdonly bool) (err error) {
	totalTabletsRequired := replicaCount + 1 // + 1 is for master
	if rdonly {
		totalTabletsRequired = totalTabletsRequired + 1 // + 1 for rdonly
	}

	log.Info("Starting keyspace : " + keyspace.Name)
	_ = cluster.VtctlProcess.CreateKeyspace(keyspace.Name)
	var mysqlctlProcessList []*exec.Cmd
	for _, shardName := range shardNames {
		shard := &Shard{
			Name: shardName,
		}
		log.Info("Starting shard : " + shardName)
		mysqlctlProcessList = []*exec.Cmd{}
		for i := 0; i < totalTabletsRequired; i++ {
			// instantiate vttablet object with reserved ports
			tabletUID := cluster.GetAndReserveTabletUID()
			tablet := &Vttablet{
				TabletUID: tabletUID,
				HTTPPort:  cluster.GetAndReservePort(),
				GrpcPort:  cluster.GetAndReservePort(),
				MySQLPort: cluster.GetAndReservePort(),
				Alias:     fmt.Sprintf("%s-%010d", cluster.Cell, tabletUID),
			}
			if i == 0 { // Make the first one as master
				tablet.Type = "master"
			} else if i == totalTabletsRequired-1 && rdonly { // Make the last one as rdonly if rdonly flag is passed
				tablet.Type = "rdonly"
			}
			// Start Mysqlctl process
			log.Info(fmt.Sprintf("Starting mysqlctl for table uid %d, mysql port %d", tablet.TabletUID, tablet.MySQLPort))
			tablet.MysqlctlProcess = *MysqlCtlProcessInstance(tablet.TabletUID, tablet.MySQLPort, cluster.TmpDirectory)
			if proc, err := tablet.MysqlctlProcess.StartProcess(); err != nil {
				log.Error(err.Error())
				return err
			} else {
				mysqlctlProcessList = append(mysqlctlProcessList, proc)
			}

			// start vttablet process
			tablet.VttabletProcess = VttabletProcessInstance(tablet.HTTPPort,
				tablet.GrpcPort,
				tablet.TabletUID,
				cluster.Cell,
				shardName,
				keyspace.Name,
				cluster.VtctldProcess.Port,
				tablet.Type,
				cluster.TopoProcess.Port,
				cluster.Hostname,
				cluster.TmpDirectory,
				cluster.VtTabletExtraArgs,
				cluster.EnableSemiSync)
			tablet.Alias = tablet.VttabletProcess.TabletPath
<<<<<<< HEAD
=======

>>>>>>> 0edbf699
			shard.Vttablets = append(shard.Vttablets, *tablet)
		}

		// wait till all mysqlctl is instantiated
		for _, proc := range mysqlctlProcessList {
			if err = proc.Wait(); err != nil {
				log.Errorf("Unable to start mysql , error %v", err.Error())
				return err
			}
		}
		for _, tablet := range shard.Vttablets {
			if _, err = tablet.VttabletProcess.QueryTablet(fmt.Sprintf("create database vt_%s", keyspace.Name), keyspace.Name, false); err != nil {
				log.Error(err.Error())
				return
			}

			log.Info(fmt.Sprintf("Starting vttablet for tablet uid %d, grpc port %d", tablet.TabletUID, tablet.GrpcPort))

			if err = tablet.VttabletProcess.Setup(); err != nil {
				log.Error(err.Error())
				return
			}
		}

		// Make first tablet as master
		if err = cluster.VtctlclientProcess.InitShardMaster(keyspace.Name, shardName, cluster.Cell, shard.Vttablets[0].TabletUID); err != nil {
			log.Error(err.Error())
			return
		}
		keyspace.Shards = append(keyspace.Shards, *shard)
	}
	// if the keyspace is present then append the shard info
	existingKeyspace := false
	for idx, ks := range cluster.Keyspaces {
		if ks.Name == keyspace.Name {
			cluster.Keyspaces[idx].Shards = append(cluster.Keyspaces[idx].Shards, keyspace.Shards...)
			existingKeyspace = true
		}
	}
	if !existingKeyspace {
		cluster.Keyspaces = append(cluster.Keyspaces, keyspace)
	}

	// Apply Schema SQL
	if keyspace.SchemaSQL != "" {
		if err = cluster.VtctlclientProcess.ApplySchema(keyspace.Name, keyspace.SchemaSQL); err != nil {
			log.Error(err.Error())
			return
		}
	}

	//Apply VSchema
	if keyspace.VSchema != "" {
		if err = cluster.VtctlclientProcess.ApplyVSchema(keyspace.Name, keyspace.VSchema); err != nil {
			log.Error(err.Error())
			return
		}
	}

	log.Info("Done creating keyspace : " + keyspace.Name)
	return
}

// StartVtgate starts vtgate
func (cluster *LocalProcessCluster) StartVtgate() (err error) {
	vtgateInstance := *cluster.GetVtgateInstance()
	cluster.VtgateProcess = vtgateInstance
	log.Info(fmt.Sprintf("Starting vtgate on port %d", vtgateInstance.Port))
	log.Info(fmt.Sprintf("Vtgate started, connect to mysql using : mysql -h 127.0.0.1 -P %d", cluster.VtgateMySQLPort))
	return cluster.VtgateProcess.Setup()
}

// GetVtgateInstance returns an instance of vtgateprocess
func (cluster *LocalProcessCluster) GetVtgateInstance() *VtgateProcess {
	vtgateHTTPPort := cluster.GetAndReservePort()
	vtgateGrpcPort := cluster.GetAndReservePort()
	cluster.VtgateMySQLPort = cluster.GetAndReservePort()
	vtgateProcInstance := VtgateProcessInstance(
		vtgateHTTPPort,
		vtgateGrpcPort,
		cluster.VtgateMySQLPort,
		cluster.Cell,
		cluster.Cell,
		cluster.Hostname,
		"MASTER,REPLICA",
		cluster.TopoProcess.Port,
		cluster.TmpDirectory,
		cluster.VtGateExtraArgs)
	return vtgateProcInstance
}

// NewCluster instantiates a new cluster
func NewCluster(cell string, hostname string) *LocalProcessCluster {
	cluster := &LocalProcessCluster{Cell: cell, Hostname: hostname}
	cluster.OriginalVTDATAROOT = os.Getenv("VTDATAROOT")
	cluster.CurrentVTDATAROOT = path.Join(os.Getenv("VTDATAROOT"), fmt.Sprintf("vtroot_%d", cluster.GetAndReservePort()))
	_ = createDirectory(cluster.CurrentVTDATAROOT, 0700)
	_ = os.Setenv("VTDATAROOT", cluster.CurrentVTDATAROOT)
	rand.Seed(time.Now().UTC().UnixNano())
	return cluster
}

// ReStartVtgate starts vtgate with updated configs
func (cluster *LocalProcessCluster) ReStartVtgate() (err error) {
	err = cluster.VtgateProcess.TearDown()
	if err != nil {
		log.Error(err.Error())
		return
	}
	err = cluster.StartVtgate()
	if err != nil {
		log.Error(err.Error())
		return
	}
	return err
}

// WaitForTabletsToHealthyInVtgate waits for all tablets in all shards to be healthy as per vtgate
func (cluster *LocalProcessCluster) WaitForTabletsToHealthyInVtgate() (err error) {
	var isRdOnlyPresent bool
	for _, keyspace := range cluster.Keyspaces {
		for _, shard := range keyspace.Shards {
			isRdOnlyPresent = false
			if err = cluster.VtgateProcess.WaitForStatusOfTabletInShard(fmt.Sprintf("%s.%s.master", keyspace.Name, shard.Name)); err != nil {
				return err
			}
			if err = cluster.VtgateProcess.WaitForStatusOfTabletInShard(fmt.Sprintf("%s.%s.replica", keyspace.Name, shard.Name)); err != nil {
				return err
			}
			for _, tablet := range shard.Vttablets {
				if tablet.Type == "rdonly" {
					isRdOnlyPresent = true
				}
			}
			if isRdOnlyPresent {
				err = cluster.VtgateProcess.WaitForStatusOfTabletInShard(fmt.Sprintf("%s.%s.rdonly", keyspace.Name, shard.Name))
			}
			if err != nil {
				return err
			}
		}
	}
	return nil
}

// Teardown brings down the cluster by invoking teardown for individual processes
func (cluster *LocalProcessCluster) Teardown() {
	if err := cluster.VtgateProcess.TearDown(); err != nil {
		log.Errorf("Error in vtgate teardown - %s", err.Error())
	}
<<<<<<< HEAD
	var mysqlctlProcessList []*exec.Cmd
	for _, keyspace := range cluster.Keyspaces {
		for _, shard := range keyspace.Shards {
			for _, tablet := range shard.Vttablets {
				if tablet.MysqlctlProcess.TabletUID > 0 {
					if proc, err := tablet.MysqlctlProcess.StopProcess(); err != nil {
						log.Errorf("Error in mysqlctl teardown - %s", err.Error())
					} else {
						mysqlctlProcessList = append(mysqlctlProcessList, proc)
					}
				}
=======
	mysqlctlProcessList := []*exec.Cmd{}
	for _, keyspace := range cluster.Keyspaces {
		for _, shard := range keyspace.Shards {
			for _, tablet := range shard.Vttablets {
				if proc, err := tablet.MysqlctlProcess.StopProcess(); err != nil {
					log.Errorf("Error in mysqlctl teardown - %s", err.Error())
				} else {
					mysqlctlProcessList = append(mysqlctlProcessList, proc)
				}

>>>>>>> 0edbf699
				if err := tablet.VttabletProcess.TearDown(); err != nil {
					log.Errorf("Error in vttablet teardown - %s", err.Error())
				}
			}
		}
	}

	for _, proc := range mysqlctlProcessList {
		if err := proc.Wait(); err != nil {
			log.Errorf("Error in mysqlctl teardown wait - %s", err.Error())
		}
	}

	if err := cluster.VtctldProcess.TearDown(); err != nil {
		log.Errorf("Error in vtctld teardown - %s", err.Error())
<<<<<<< HEAD
	}

	if err := cluster.TopoProcess.TearDown(cluster.Cell, cluster.OriginalVTDATAROOT, cluster.CurrentVTDATAROOT, *keepData); err != nil {
		log.Errorf("Error in etcd teardown - %s", err.Error())
	}
}

// StartVtworker starts a vtworker
func (cluster *LocalProcessCluster) StartVtworker(cell string, extraArgs ...string) error {
	httpPort := cluster.GetAndReservePort()
	grpcPort := cluster.GetAndReservePort()
	log.Info(fmt.Sprintf("Starting vtworker on port %d", httpPort))
	cluster.VtworkerProcess = *VtworkerProcessInstance(
		httpPort,
		grpcPort,
		cluster.TopoPort,
		cluster.Hostname,
		cluster.TmpDirectory)
	cluster.VtworkerProcess.ExtraArgs = extraArgs
	return cluster.VtworkerProcess.Setup(cell)

=======
	}

	if err := cluster.TopoProcess.TearDown(cluster.Cell, cluster.OriginalVTDATAROOT, cluster.CurrentVTDATAROOT, *keepData); err != nil {
		log.Errorf("Error in etcd teardown - %s", err.Error())
	}
>>>>>>> 0edbf699
}

// GetAndReservePort gives port for required process
func (cluster *LocalProcessCluster) GetAndReservePort() int {
	if cluster.nextPortForProcess == 0 {
		cluster.nextPortForProcess = getRandomNumber(20000, 15000)
	}
	cluster.nextPortForProcess = cluster.nextPortForProcess + 1
	return cluster.nextPortForProcess
}

// GetAndReserveTabletUID gives tablet uid
func (cluster *LocalProcessCluster) GetAndReserveTabletUID() int {
	if cluster.BaseTabletUID == 0 {
		cluster.BaseTabletUID = getRandomNumber(10000, 0)
	}
	cluster.BaseTabletUID = cluster.BaseTabletUID + 1
	return cluster.BaseTabletUID
}

func getRandomNumber(maxNumber int32, baseNumber int) int {
	return int(rand.Int31n(maxNumber)) + baseNumber
}

<<<<<<< HEAD
// GetVttabletInstance creates a new vttablet object
=======
// GetVttabletInstance create a new vttablet object
>>>>>>> 0edbf699
func (cluster *LocalProcessCluster) GetVttabletInstance(UID int) *Vttablet {
	if UID == 0 {
		UID = cluster.GetAndReserveTabletUID()
	}
	return &Vttablet{
		TabletUID: UID,
		HTTPPort:  cluster.GetAndReservePort(),
		GrpcPort:  cluster.GetAndReservePort(),
		MySQLPort: cluster.GetAndReservePort(),
		Type:      "replica",
		Alias:     fmt.Sprintf("%s-%010d", cluster.Cell, UID),
	}
}

<<<<<<< HEAD
// StartVttablet starts a new tablet
=======
// StartVttablet start a new tablet
>>>>>>> 0edbf699
func (cluster *LocalProcessCluster) StartVttablet(tablet *Vttablet, servingStatus string,
	supportBackup bool, cell string, keyspaceName string, hostname string, shardName string) error {
	tablet.VttabletProcess = VttabletProcessInstance(
		tablet.HTTPPort,
		tablet.GrpcPort,
		tablet.TabletUID,
		cell,
		shardName,
		keyspaceName,
		cluster.VtctldProcess.Port,
		tablet.Type,
		cluster.TopoProcess.Port,
		hostname,
		cluster.TmpDirectory,
		cluster.VtTabletExtraArgs,
		cluster.EnableSemiSync)

<<<<<<< HEAD
	tablet.VttabletProcess.SupportsBackup = supportBackup
=======
	tablet.VttabletProcess.SupportBackup = supportBackup
>>>>>>> 0edbf699
	tablet.VttabletProcess.ServingStatus = servingStatus
	return tablet.VttabletProcess.Setup()
}<|MERGE_RESOLUTION|>--- conflicted
+++ resolved
@@ -55,16 +55,10 @@
 	VtctlProcess       VtctlProcess
 
 	// background executable processes
-<<<<<<< HEAD
 	TopoProcess     EtcdProcess
 	VtctldProcess   VtctldProcess
 	VtgateProcess   VtgateProcess
 	VtworkerProcess VtworkerProcess
-=======
-	TopoProcess   EtcdProcess
-	VtctldProcess VtctldProcess
-	VtgateProcess VtgateProcess
->>>>>>> 0edbf699
 
 	nextPortForProcess int
 
@@ -98,7 +92,7 @@
 	return &shard.Vttablets[0]
 }
 
-// Rdonly get the last tablet which is rdonly
+// Rdonly gets first rdonly tablet
 func (shard *Shard) Rdonly() *Vttablet {
 	for idx, tablet := range shard.Vttablets {
 		if tablet.Type == "rdonly" {
@@ -108,8 +102,7 @@
 	return nil
 }
 
-// Replica get the last but one tablet which is replica
-// Mostly we have either 3 tablet setup [master, replica, rdonly]
+// Replica gets the first replica tablet
 func (shard *Shard) Replica() *Vttablet {
 	for idx, tablet := range shard.Vttablets {
 		if tablet.Type == "replica" && idx > 0 {
@@ -243,10 +236,6 @@
 				cluster.VtTabletExtraArgs,
 				cluster.EnableSemiSync)
 			tablet.Alias = tablet.VttabletProcess.TabletPath
-<<<<<<< HEAD
-=======
-
->>>>>>> 0edbf699
 			shard.Vttablets = append(shard.Vttablets, *tablet)
 		}
 
@@ -397,7 +386,7 @@
 	if err := cluster.VtgateProcess.TearDown(); err != nil {
 		log.Errorf("Error in vtgate teardown - %s", err.Error())
 	}
-<<<<<<< HEAD
+
 	var mysqlctlProcessList []*exec.Cmd
 	for _, keyspace := range cluster.Keyspaces {
 		for _, shard := range keyspace.Shards {
@@ -409,18 +398,6 @@
 						mysqlctlProcessList = append(mysqlctlProcessList, proc)
 					}
 				}
-=======
-	mysqlctlProcessList := []*exec.Cmd{}
-	for _, keyspace := range cluster.Keyspaces {
-		for _, shard := range keyspace.Shards {
-			for _, tablet := range shard.Vttablets {
-				if proc, err := tablet.MysqlctlProcess.StopProcess(); err != nil {
-					log.Errorf("Error in mysqlctl teardown - %s", err.Error())
-				} else {
-					mysqlctlProcessList = append(mysqlctlProcessList, proc)
-				}
-
->>>>>>> 0edbf699
 				if err := tablet.VttabletProcess.TearDown(); err != nil {
 					log.Errorf("Error in vttablet teardown - %s", err.Error())
 				}
@@ -436,7 +413,6 @@
 
 	if err := cluster.VtctldProcess.TearDown(); err != nil {
 		log.Errorf("Error in vtctld teardown - %s", err.Error())
-<<<<<<< HEAD
 	}
 
 	if err := cluster.TopoProcess.TearDown(cluster.Cell, cluster.OriginalVTDATAROOT, cluster.CurrentVTDATAROOT, *keepData); err != nil {
@@ -458,13 +434,6 @@
 	cluster.VtworkerProcess.ExtraArgs = extraArgs
 	return cluster.VtworkerProcess.Setup(cell)
 
-=======
-	}
-
-	if err := cluster.TopoProcess.TearDown(cluster.Cell, cluster.OriginalVTDATAROOT, cluster.CurrentVTDATAROOT, *keepData); err != nil {
-		log.Errorf("Error in etcd teardown - %s", err.Error())
-	}
->>>>>>> 0edbf699
 }
 
 // GetAndReservePort gives port for required process
@@ -489,11 +458,7 @@
 	return int(rand.Int31n(maxNumber)) + baseNumber
 }
 
-<<<<<<< HEAD
 // GetVttabletInstance creates a new vttablet object
-=======
-// GetVttabletInstance create a new vttablet object
->>>>>>> 0edbf699
 func (cluster *LocalProcessCluster) GetVttabletInstance(UID int) *Vttablet {
 	if UID == 0 {
 		UID = cluster.GetAndReserveTabletUID()
@@ -508,11 +473,7 @@
 	}
 }
 
-<<<<<<< HEAD
 // StartVttablet starts a new tablet
-=======
-// StartVttablet start a new tablet
->>>>>>> 0edbf699
 func (cluster *LocalProcessCluster) StartVttablet(tablet *Vttablet, servingStatus string,
 	supportBackup bool, cell string, keyspaceName string, hostname string, shardName string) error {
 	tablet.VttabletProcess = VttabletProcessInstance(
@@ -530,11 +491,7 @@
 		cluster.VtTabletExtraArgs,
 		cluster.EnableSemiSync)
 
-<<<<<<< HEAD
 	tablet.VttabletProcess.SupportsBackup = supportBackup
-=======
-	tablet.VttabletProcess.SupportBackup = supportBackup
->>>>>>> 0edbf699
 	tablet.VttabletProcess.ServingStatus = servingStatus
 	return tablet.VttabletProcess.Setup()
 }