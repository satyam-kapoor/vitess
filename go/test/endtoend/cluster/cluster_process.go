/*
Copyright 2019 The Vitess Authors.

Licensed under the Apache License, Version 2.0 (the "License");
you may not use this file except in compliance with the License.
You may obtain a copy of the License at

    http://www.apache.org/licenses/LICENSE-2.0

Unless required by applicable law or agreed to in writing, software
distributed under the License is distributed on an "AS IS" BASIS,
WITHOUT WARRANTIES OR CONDITIONS OF ANY KIND, either express or implied.
See the License for the specific language governing permissions and
limitations under the License.
*/

package cluster

import (
	"flag"
	"fmt"
	"io/ioutil"
	"math/rand"
	"os"
	"os/exec"
	"path"
<<<<<<< HEAD
	"strings"
=======
	"strconv"
>>>>>>> 8755c09a
	"time"

	"vitess.io/vitess/go/vt/log"
)

// DefaultCell : If no cell name is passed, then use following
const (
	DefaultCell      = "zone1"
	DefaultStartPort = 6700
)

var (
	keepData   = flag.Bool("keep-data", false, "don't delete the per-test VTDATAROOT subfolders")
	isCoverage = flag.Bool("is-coverage", false, "whether coverage is required")
)

// LocalProcessCluster Testcases need to use this to iniate a cluster
type LocalProcessCluster struct {
	Keyspaces          []Keyspace
	Cell               string
	BaseTabletUID      int
	Hostname           string
	TopoPort           int
	TmpDirectory       string
	OriginalVTDATAROOT string
	CurrentVTDATAROOT  string

	VtgateMySQLPort int
	VtgateGrpcPort  int
	VtctldHTTPPort  int

	// standalone executable
	VtctlclientProcess VtctlClientProcess
	VtctlProcess       VtctlProcess

	// background executable processes
	TopoProcess     EtcdProcess
	VtctldProcess   VtctldProcess
	VtgateProcess   VtgateProcess
	VtworkerProcess VtworkerProcess

	nextPortForProcess int

	//Extra arguments for vtTablet
	VtTabletExtraArgs []string

	//Extra arguments for vtGate
	VtGateExtraArgs []string

	VtctldExtraArgs []string

	EnableSemiSync bool
}

// Keyspace : Cluster accepts keyspace to launch it
type Keyspace struct {
	Name      string
	SchemaSQL string
	VSchema   string
	Shards    []Shard
}

// Shard with associated vttablets
type Shard struct {
	Name      string
	Vttablets []*Vttablet
}

// MasterTablet get the 1st tablet which is master
func (shard *Shard) MasterTablet() *Vttablet {
	return shard.Vttablets[0]
}

// Rdonly get the last tablet which is rdonly
func (shard *Shard) Rdonly() *Vttablet {
	for idx, tablet := range shard.Vttablets {
		if tablet.Type == "rdonly" {
			return shard.Vttablets[idx]
		}
	}
	return nil
}

// Replica get the last but one tablet which is replica
// Mostly we have either 3 tablet setup [master, replica, rdonly]
func (shard *Shard) Replica() *Vttablet {
	for idx, tablet := range shard.Vttablets {
		if tablet.Type == "replica" && idx > 0 {
			return shard.Vttablets[idx]
		}
	}
	return nil
}

// Vttablet stores the properties needed to start a vttablet process
type Vttablet struct {
	Type      string
	TabletUID int
	HTTPPort  int
	GrpcPort  int
	MySQLPort int
	Alias     string
	Cell      string

	// background executable processes
	MysqlctlProcess MysqlctlProcess
	VttabletProcess *VttabletProcess
}

// StartTopo starts topology server
func (cluster *LocalProcessCluster) StartTopo() (err error) {
	if cluster.Cell == "" {
		cluster.Cell = DefaultCell
	}
	cluster.TopoPort = cluster.GetAndReservePort()
	cluster.TmpDirectory = path.Join(os.Getenv("VTDATAROOT"), fmt.Sprintf("/tmp_%d", cluster.GetAndReservePort()))
	cluster.TopoProcess = *EtcdProcessInstance(cluster.TopoPort, cluster.GetAndReservePort(), cluster.Hostname, "global")
	log.Info(fmt.Sprintf("Starting etcd server on port : %d", cluster.TopoPort))
	if err = cluster.TopoProcess.Setup(); err != nil {
		log.Error(err.Error())
		return
	}

	log.Info("Creating topo dirs")
	if err = cluster.TopoProcess.ManageTopoDir("mkdir", "/vitess/global"); err != nil {
		log.Error(err.Error())
		return
	}

	if err = cluster.TopoProcess.ManageTopoDir("mkdir", "/vitess/"+cluster.Cell); err != nil {
		log.Error(err.Error())
		return
	}

	log.Info("Adding cell info")
	cluster.VtctlProcess = *VtctlProcessInstance(cluster.TopoProcess.Port, cluster.Hostname)
	if err = cluster.VtctlProcess.AddCellInfo(cluster.Cell); err != nil {
		log.Error(err)
		return
	}

	cluster.VtctldProcess = *VtctldProcessInstance(cluster.GetAndReservePort(), cluster.GetAndReservePort(), cluster.TopoProcess.Port, cluster.Hostname, cluster.TmpDirectory)
	log.Info(fmt.Sprintf("Starting vtctld server on port : %d", cluster.VtctldProcess.Port))
	cluster.VtctldHTTPPort = cluster.VtctldProcess.Port
	if err = cluster.VtctldProcess.Setup(cluster.Cell, cluster.VtctldExtraArgs...); err != nil {

		log.Error(err.Error())
		return
	}

	cluster.VtctlclientProcess = *VtctlClientProcessInstance("localhost", cluster.VtctldProcess.GrpcPort, cluster.TmpDirectory)
	return
}

// StartUnshardedKeyspace starts unshared keyspace with shard name as "0"
func (cluster *LocalProcessCluster) StartUnshardedKeyspace(keyspace Keyspace, replicaCount int, rdonly bool) error {
	return cluster.StartKeyspace(keyspace, []string{"0"}, replicaCount, rdonly)
}

// StartKeyspace starts required number of shard and the corresponding tablets
// keyspace : struct containing keyspace name, Sqlschema to apply, VSchema to apply
// shardName : list of shard names
// replicaCount: total number of replicas excluding master and rdonly
// rdonly: whether readonly tablets needed
func (cluster *LocalProcessCluster) StartKeyspace(keyspace Keyspace, shardNames []string, replicaCount int, rdonly bool) (err error) {
	totalTabletsRequired := replicaCount + 1 // + 1 is for master
	if rdonly {
		totalTabletsRequired = totalTabletsRequired + 1 // + 1 for rdonly
	}

	log.Info("Starting keyspace : " + keyspace.Name)
	_ = cluster.VtctlProcess.CreateKeyspace(keyspace.Name)
	println("starting keyspace")
	var mysqlctlProcessList []*exec.Cmd
	for _, shardName := range shardNames {
		shard := &Shard{
			Name: shardName,
		}
		log.Info("Starting shard : " + shardName)
		mysqlctlProcessList = []*exec.Cmd{}
		for i := 0; i < totalTabletsRequired; i++ {
			// instantiate vttablet object with reserved ports
			tabletUID := cluster.GetAndReserveTabletUID()
			tablet := &Vttablet{
				TabletUID: tabletUID,
				HTTPPort:  cluster.GetAndReservePort(),
				GrpcPort:  cluster.GetAndReservePort(),
				MySQLPort: cluster.GetAndReservePort(),
				Alias:     fmt.Sprintf("%s-%010d", cluster.Cell, tabletUID),
			}
			if i == 0 { // Make the first one as master
				tablet.Type = "master"
			} else if i == totalTabletsRequired-1 && rdonly { // Make the last one as rdonly if rdonly flag is passed
				tablet.Type = "rdonly"
			}
			// Start Mysqlctl process
			log.Info(fmt.Sprintf("Starting mysqlctl for table uid %d, mysql port %d", tablet.TabletUID, tablet.MySQLPort))
			tablet.MysqlctlProcess = *MysqlCtlProcessInstance(tablet.TabletUID, tablet.MySQLPort, cluster.TmpDirectory)
			if proc, err := tablet.MysqlctlProcess.StartProcess(); err != nil {
				log.Error(err.Error())
				return err
			} else {
				mysqlctlProcessList = append(mysqlctlProcessList, proc)
			}

			// start vttablet process
			tablet.VttabletProcess = VttabletProcessInstance(tablet.HTTPPort,
				tablet.GrpcPort,
				tablet.TabletUID,
				cluster.Cell,
				shardName,
				keyspace.Name,
				cluster.VtctldProcess.Port,
				tablet.Type,
				cluster.TopoProcess.Port,
				cluster.Hostname,
				cluster.TmpDirectory,
				cluster.VtTabletExtraArgs,
				cluster.EnableSemiSync)
			tablet.Alias = tablet.VttabletProcess.TabletPath
			shard.Vttablets = append(shard.Vttablets, tablet)
		}

		// wait till all mysqlctl is instantiated
		for _, proc := range mysqlctlProcessList {
			if err = proc.Wait(); err != nil {
				log.Errorf("Unable to start mysql , error %v", err.Error())
				return err
			}
		}
		for _, tablet := range shard.Vttablets {
			if _, err = tablet.VttabletProcess.QueryTablet(fmt.Sprintf("create database vt_%s", keyspace.Name), keyspace.Name, false); err != nil {
				log.Error(err.Error())
				return
			}

			log.Info(fmt.Sprintf("Starting vttablet for tablet uid %d, grpc port %d", tablet.TabletUID, tablet.GrpcPort))

			if err = tablet.VttabletProcess.Setup(); err != nil {
				log.Error(err.Error())
				return
			}
		}

		// Make first tablet as master
		if err = cluster.VtctlclientProcess.InitShardMaster(keyspace.Name, shardName, cluster.Cell, shard.Vttablets[0].TabletUID); err != nil {
			log.Error(err.Error())
			return
		}
		keyspace.Shards = append(keyspace.Shards, *shard)
	}
	// if the keyspace is present then append the shard info
	existingKeyspace := false
	for idx, ks := range cluster.Keyspaces {
		if ks.Name == keyspace.Name {
			cluster.Keyspaces[idx].Shards = append(cluster.Keyspaces[idx].Shards, keyspace.Shards...)
			existingKeyspace = true
		}
	}
	if !existingKeyspace {
		cluster.Keyspaces = append(cluster.Keyspaces, keyspace)
	}

	// Apply Schema SQL
	if keyspace.SchemaSQL != "" {
		if err = cluster.VtctlclientProcess.ApplySchema(keyspace.Name, keyspace.SchemaSQL); err != nil {
			log.Error(err.Error())
			return
		}
	}

	//Apply VSchema
	if keyspace.VSchema != "" {
		if err = cluster.VtctlclientProcess.ApplyVSchema(keyspace.Name, keyspace.VSchema); err != nil {
			log.Error(err.Error())
			return
		}
	}

	log.Info("Done creating keyspace : " + keyspace.Name)
	return
}

// LaunchCluster creates the skeleton for a cluster by creating keyspace
// shards and initializing tablets and mysqlctl processes.
// This does not start any process and user have to explicitly start all
// the required services (ex topo, vtgate, mysql and vttablet)
func (cluster *LocalProcessCluster) LaunchCluster(keyspace *Keyspace, shards []Shard) (err error) {

	log.Info("Starting keyspace : " + keyspace.Name)

	// Create Keyspace
	err = cluster.VtctlProcess.CreateKeyspace(keyspace.Name)
	if err != nil {
		log.Error(err)
		return
	}

	// Create shard
	for _, shard := range shards {
		for _, tablet := range shard.Vttablets {

			// Setup MysqlctlProcess
			tablet.MysqlctlProcess = *MysqlCtlProcessInstance(tablet.TabletUID, tablet.MySQLPort, cluster.TmpDirectory)
			// Setup VttabletProcess
			tablet.VttabletProcess = VttabletProcessInstance(
				tablet.HTTPPort,
				tablet.GrpcPort,
				tablet.TabletUID,
				tablet.Cell,
				shard.Name,
				keyspace.Name,
				cluster.VtctldProcess.Port,
				tablet.Type,
				cluster.TopoProcess.Port,
				cluster.Hostname,
				cluster.TmpDirectory,
				cluster.VtTabletExtraArgs,
				cluster.EnableSemiSync)
		}

		keyspace.Shards = append(keyspace.Shards, shard)
	}

	// if the keyspace is present then append the shard info
	existingKeyspace := false
	for idx, ks := range cluster.Keyspaces {
		if ks.Name == keyspace.Name {
			cluster.Keyspaces[idx].Shards = append(cluster.Keyspaces[idx].Shards, keyspace.Shards...)
			existingKeyspace = true
		}
	}
	if !existingKeyspace {
		cluster.Keyspaces = append(cluster.Keyspaces, *keyspace)
	}

	log.Info("Done launching keyspace : " + keyspace.Name)
	return err
}

// StartVtgate starts vtgate
func (cluster *LocalProcessCluster) StartVtgate() (err error) {
	vtgateInstance := *cluster.GetVtgateInstance()
	cluster.VtgateProcess = vtgateInstance
	log.Info(fmt.Sprintf("Starting vtgate on port %d", vtgateInstance.Port))
	log.Info(fmt.Sprintf("Vtgate started, connect to mysql using : mysql -h 127.0.0.1 -P %d", cluster.VtgateMySQLPort))
	return cluster.VtgateProcess.Setup()
}

// GetVtgateInstance returns an instance of vtgateprocess
func (cluster *LocalProcessCluster) GetVtgateInstance() *VtgateProcess {
	vtgateHTTPPort := cluster.GetAndReservePort()
	vtgateGrpcPort := cluster.GetAndReservePort()
	cluster.VtgateMySQLPort = cluster.GetAndReservePort()
	vtgateProcInstance := VtgateProcessInstance(
		vtgateHTTPPort,
		vtgateGrpcPort,
		cluster.VtgateMySQLPort,
		cluster.Cell,
		cluster.Cell,
		cluster.Hostname,
		"MASTER,REPLICA",
		cluster.TopoProcess.Port,
		cluster.TmpDirectory,
		cluster.VtGateExtraArgs)
	return vtgateProcInstance
}

// NewCluster instantiates a new cluster
func NewCluster(cell string, hostname string) *LocalProcessCluster {
	cluster := &LocalProcessCluster{Cell: cell, Hostname: hostname}
	cluster.OriginalVTDATAROOT = os.Getenv("VTDATAROOT")
	cluster.CurrentVTDATAROOT = path.Join(os.Getenv("VTDATAROOT"), fmt.Sprintf("vtroot_%d", cluster.GetAndReservePort()))
	_ = createDirectory(cluster.CurrentVTDATAROOT, 0700)
	_ = os.Setenv("VTDATAROOT", cluster.CurrentVTDATAROOT)
	rand.Seed(time.Now().UTC().UnixNano())
	return cluster
}

// ReStartVtgate starts vtgate with updated configs
func (cluster *LocalProcessCluster) ReStartVtgate() (err error) {
	err = cluster.VtgateProcess.TearDown()
	if err != nil {
		log.Error(err.Error())
		return
	}
	err = cluster.StartVtgate()
	if err != nil {
		log.Error(err.Error())
		return
	}
	return err
}

// WaitForTabletsToHealthyInVtgate waits for all tablets in all shards to be healthy as per vtgate
func (cluster *LocalProcessCluster) WaitForTabletsToHealthyInVtgate() (err error) {
	var isRdOnlyPresent bool
	for _, keyspace := range cluster.Keyspaces {
		for _, shard := range keyspace.Shards {
			isRdOnlyPresent = false
			if err = cluster.VtgateProcess.WaitForStatusOfTabletInShard(fmt.Sprintf("%s.%s.master", keyspace.Name, shard.Name), 1); err != nil {
				return err
			}
			if err = cluster.VtgateProcess.WaitForStatusOfTabletInShard(fmt.Sprintf("%s.%s.replica", keyspace.Name, shard.Name), 1); err != nil {
				return err
			}
			for _, tablet := range shard.Vttablets {
				if tablet.Type == "rdonly" {
					isRdOnlyPresent = true
				}
			}
			if isRdOnlyPresent {
				err = cluster.VtgateProcess.WaitForStatusOfTabletInShard(fmt.Sprintf("%s.%s.rdonly", keyspace.Name, shard.Name), 1)
			}
			if err != nil {
				return err
			}
		}
	}
	return nil
}

// Teardown brings down the cluster by invoking teardown for individual processes
func (cluster *LocalProcessCluster) Teardown() {
	if err := cluster.VtgateProcess.TearDown(); err != nil {
		log.Errorf("Error in vtgate teardown - %s", err.Error())
	}

	var mysqlctlProcessList []*exec.Cmd
	for _, keyspace := range cluster.Keyspaces {
		for _, shard := range keyspace.Shards {
			for _, tablet := range shard.Vttablets {
				if tablet.MysqlctlProcess.TabletUID > 0 {
					if proc, err := tablet.MysqlctlProcess.StopProcess(); err != nil {
						log.Errorf("Error in mysqlctl teardown - %s", err.Error())
					} else {
						mysqlctlProcessList = append(mysqlctlProcessList, proc)
					}
				}
				if err := tablet.VttabletProcess.TearDown(); err != nil {
					log.Errorf("Error in vttablet teardown - %s", err.Error())
				}
			}
		}
	}

	for _, proc := range mysqlctlProcessList {
		if err := proc.Wait(); err != nil {
			log.Errorf("Error in mysqlctl teardown wait - %s", err.Error())
		}
	}

	if err := cluster.VtctldProcess.TearDown(); err != nil {
		log.Errorf("Error in vtctld teardown - %s", err.Error())
	}

	if err := cluster.TopoProcess.TearDown(cluster.Cell, cluster.OriginalVTDATAROOT, cluster.CurrentVTDATAROOT, *keepData); err != nil {
		log.Errorf("Error in etcd teardown - %s", err.Error())
	}
}

// StartVtworker starts a vtworker
func (cluster *LocalProcessCluster) StartVtworker(cell string, extraArgs ...string) error {
	httpPort := cluster.GetAndReservePort()
	grpcPort := cluster.GetAndReservePort()
	log.Info(fmt.Sprintf("Starting vtworker on port %d", httpPort))
	cluster.VtworkerProcess = *VtworkerProcessInstance(
		httpPort,
		grpcPort,
		cluster.TopoPort,
		cluster.Hostname,
		cluster.TmpDirectory)
	cluster.VtworkerProcess.ExtraArgs = extraArgs
	return cluster.VtworkerProcess.Setup(cell)

}

// GetAndReservePort gives port for required process
func (cluster *LocalProcessCluster) GetAndReservePort() int {
	if cluster.nextPortForProcess == 0 {
		cluster.nextPortForProcess = getPort()
	}
	cluster.nextPortForProcess = cluster.nextPortForProcess + 1
	return cluster.nextPortForProcess
}

// getPort checks if we have recent used port info in /tmp/todaytime.port
// If no, then use a random port and save that port + 200 in the above file
// If yes, then return that port, and save port + 200 in the same file
// here, assumptions is 200 ports might be consumed for all tests in a package
func getPort() int {
	tmpPortFileName := path.Join(os.TempDir(), time.Now().Format("01022006.port"))
	var port int
	if _, err := os.Stat(tmpPortFileName); os.IsNotExist(err) {
		port = getVtStartPort()
	} else {
		result, _ := ioutil.ReadFile(tmpPortFileName)
		cport, err := strconv.Atoi(string(result))
		if err != nil || cport > 60000 || cport == 0 {
			cport = getVtStartPort()
		}
		port = cport
	}
	ioutil.WriteFile(tmpPortFileName, []byte(fmt.Sprintf("%d", port+200)), 0666)
	return port
}

// GetAndReserveTabletUID gives tablet uid
func (cluster *LocalProcessCluster) GetAndReserveTabletUID() int {
	if cluster.BaseTabletUID == 0 {
		cluster.BaseTabletUID = getRandomNumber(10000, 0)
	}
	cluster.BaseTabletUID = cluster.BaseTabletUID + 1
	return cluster.BaseTabletUID
}

func getRandomNumber(maxNumber int32, baseNumber int) int {
	return int(rand.Int31n(maxNumber)) + baseNumber
}

func getVtStartPort() int {
	osVtPort := os.Getenv("VTPORTSTART")
	if osVtPort != "" {
		cport, err := strconv.Atoi(string(osVtPort))
		if err == nil {
			return cport
		}
	}
	return DefaultStartPort
}

// GetVttabletInstance creates a new vttablet object
func (cluster *LocalProcessCluster) GetVttabletInstance(tabletType string, UID int, cell string) *Vttablet {
	if UID == 0 {
		UID = cluster.GetAndReserveTabletUID()
	}
	if cell == "" {
		cell = cluster.Cell
	}
	return &Vttablet{
		TabletUID: UID,
		HTTPPort:  cluster.GetAndReservePort(),
		GrpcPort:  cluster.GetAndReservePort(),
		MySQLPort: cluster.GetAndReservePort(),
		Type:      tabletType,
		Cell:      cell,
		Alias:     fmt.Sprintf("%s-%010d", cell, UID),
	}
}

// GetVttabletInstance creates a new vttablet object
func (cluster *LocalProcessCluster) GetVtprocessInstanceFromVttablet(tablet *Vttablet, shardName string, ksName string) *VttabletProcess {
	return VttabletProcessInstance(tablet.HTTPPort,
		tablet.GrpcPort,
		tablet.TabletUID,
		cluster.Cell,
		shardName,
		ksName,
		cluster.VtctldProcess.Port,
		tablet.Type,
		cluster.TopoProcess.Port,
		cluster.Hostname,
		cluster.TmpDirectory,
		cluster.VtTabletExtraArgs,
		cluster.EnableSemiSync)
}

// StartVttablet starts a new tablet
func (cluster *LocalProcessCluster) StartVttablet(tablet *Vttablet, servingStatus string,
	supportBackup bool, cell string, keyspaceName string, hostname string, shardName string) error {
	tablet.VttabletProcess = VttabletProcessInstance(
		tablet.HTTPPort,
		tablet.GrpcPort,
		tablet.TabletUID,
		cell,
		shardName,
		keyspaceName,
		cluster.VtctldProcess.Port,
		tablet.Type,
		cluster.TopoProcess.Port,
		hostname,
		cluster.TmpDirectory,
		cluster.VtTabletExtraArgs,
		cluster.EnableSemiSync)

	tablet.VttabletProcess.SupportsBackup = supportBackup
	tablet.VttabletProcess.ServingStatus = servingStatus
	return tablet.VttabletProcess.Setup()
}

func getCoveragePath(fileName string, isDynamic bool) string {
	covDir := os.Getenv("COV_DIR")
	if covDir == "" {
		covDir = os.TempDir()
	}
	filePath := path.Join(covDir, fileName)
	if isDynamic {
		filePath = path.Join(covDir, fmt.Sprintf("%s-%d.%s",
			strings.Split(fileName, ".")[0],
			getRandomNumber(1000000, 0),
			strings.Split(fileName, ".")[1]))
	}
	return filePath
}<|MERGE_RESOLUTION|>--- conflicted
+++ resolved
@@ -24,11 +24,7 @@
 	"os"
 	"os/exec"
 	"path"
-<<<<<<< HEAD
 	"strings"
-=======
-	"strconv"
->>>>>>> 8755c09a
 	"time"
 
 	"vitess.io/vitess/go/vt/log"
