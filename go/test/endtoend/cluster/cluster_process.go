/*
Copyright 2019 The Vitess Authors.

Licensed under the Apache License, Version 2.0 (the "License");
you may not use this file except in compliance with the License.
You may obtain a copy of the License at

    http://www.apache.org/licenses/LICENSE-2.0

Unless required by applicable law or agreed to in writing, software
distributed under the License is distributed on an "AS IS" BASIS,
WITHOUT WARRANTIES OR CONDITIONS OF ANY KIND, either express or implied.
See the License for the specific language governing permissions and
limitations under the License.
*/

package cluster

import (
	"flag"
	"fmt"
	"math/rand"
	"os"
	"os/exec"
	"path"
	"time"

	"vitess.io/vitess/go/vt/log"
)

// DefaultCell : If no cell name is passed, then use following
const DefaultCell = "zone1"

var (
	keepData = flag.Bool("keep-data", false, "don't delete the per-test VTDATAROOT subfolders")
)

// LocalProcessCluster Testcases need to use this to iniate a cluster
type LocalProcessCluster struct {
	Keyspaces          []Keyspace
	Cell               string
	BaseTabletUID      int
	Hostname           string
	TopoPort           int
	TmpDirectory       string
	OriginalVTDATAROOT string
	CurrentVTDATAROOT  string

	VtgateMySQLPort int
	VtgateGrpcPort  int
	VtctldHTTPPort  int

	// standalone executable
	VtctlclientProcess VtctlClientProcess
	VtctlProcess       VtctlProcess

	// background executable processes
	TopoProcess     EtcdProcess
	VtctldProcess   VtctldProcess
	VtgateProcess   VtgateProcess
	VtworkerProcess VtworkerProcess

	nextPortForProcess int

	//Extra arguments for vtTablet
	VtTabletExtraArgs []string

	//Extra arguments for vtGate
	VtGateExtraArgs []string

	VtctldExtraArgs []string

	EnableSemiSync bool
}

// Keyspace : Cluster accepts keyspace to launch it
type Keyspace struct {
	Name      string
	SchemaSQL string
	VSchema   string
	Shards    []Shard
}

// Shard with associated vttablets
type Shard struct {
	Name      string
	Vttablets []*Vttablet
}

// MasterTablet get the 1st tablet which is master
func (shard *Shard) MasterTablet() *Vttablet {
	return shard.Vttablets[0]
}

// Rdonly gets first rdonly tablet
func (shard *Shard) Rdonly() *Vttablet {
<<<<<<< HEAD
	if len(shard.Vttablets) > 2 {
		return shard.Vttablets[len(shard.Vttablets)-1]
=======
	for idx, tablet := range shard.Vttablets {
		if tablet.Type == "rdonly" {
			return &shard.Vttablets[idx]
		}
>>>>>>> c7b2f3cd
	}
	return nil
}

// Replica gets the first replica tablet
func (shard *Shard) Replica() *Vttablet {
<<<<<<< HEAD
	if len(shard.Vttablets) > 1 {
		return shard.Vttablets[len(shard.Vttablets)-2]
=======
	for idx, tablet := range shard.Vttablets {
		if tablet.Type == "replica" && idx > 0 {
			return &shard.Vttablets[idx]
		}
>>>>>>> c7b2f3cd
	}
	return nil
}

// Vttablet stores the properties needed to start a vttablet process
type Vttablet struct {
	Type      string
	TabletUID int
	HTTPPort  int
	GrpcPort  int
	MySQLPort int
	Alias     string
	Cell      string

	// background executable processes
	MysqlctlProcess MysqlctlProcess
	VttabletProcess *VttabletProcess
}

// StartTopo starts topology server
func (cluster *LocalProcessCluster) StartTopo() (err error) {
	if cluster.Cell == "" {
		cluster.Cell = DefaultCell
	}
	cluster.TopoPort = cluster.GetAndReservePort()
	cluster.TmpDirectory = path.Join(os.Getenv("VTDATAROOT"), fmt.Sprintf("/tmp_%d", cluster.GetAndReservePort()))
	cluster.TopoProcess = *EtcdProcessInstance(cluster.TopoPort, cluster.GetAndReservePort(), cluster.Hostname, "global")
	log.Info(fmt.Sprintf("Starting etcd server on port : %d", cluster.TopoPort))
	if err = cluster.TopoProcess.Setup(); err != nil {
		log.Error(err.Error())
		return
	}

	log.Info("Creating topo dirs")
	if err = cluster.TopoProcess.ManageTopoDir("mkdir", "/vitess/global"); err != nil {
		log.Error(err.Error())
		return
	}

	if err = cluster.TopoProcess.ManageTopoDir("mkdir", "/vitess/"+cluster.Cell); err != nil {
		log.Error(err.Error())
		return
	}

	log.Info("Adding cell info")
	cluster.VtctlProcess = *VtctlProcessInstance(cluster.TopoProcess.Port, cluster.Hostname)
	if err = cluster.VtctlProcess.AddCellInfo(cluster.Cell); err != nil {
		log.Error(err)
		return
	}

	cluster.VtctldProcess = *VtctldProcessInstance(cluster.GetAndReservePort(), cluster.GetAndReservePort(), cluster.TopoProcess.Port, cluster.Hostname, cluster.TmpDirectory)
	log.Info(fmt.Sprintf("Starting vtctld server on port : %d", cluster.VtctldProcess.Port))
	cluster.VtctldHTTPPort = cluster.VtctldProcess.Port
	if err = cluster.VtctldProcess.Setup(cluster.Cell, cluster.VtctldExtraArgs...); err != nil {

		log.Error(err.Error())
		return
	}

	cluster.VtctlclientProcess = *VtctlClientProcessInstance("localhost", cluster.VtctldProcess.GrpcPort, cluster.TmpDirectory)
	return
}

// StartUnshardedKeyspace starts unshared keyspace with shard name as "0"
func (cluster *LocalProcessCluster) StartUnshardedKeyspace(keyspace Keyspace, replicaCount int, rdonly bool) error {
	return cluster.StartKeyspace(keyspace, []string{"0"}, replicaCount, rdonly)
}

// StartKeyspace starts required number of shard and the corresponding tablets
// keyspace : struct containing keyspace name, Sqlschema to apply, VSchema to apply
// shardName : list of shard names
// replicaCount: total number of replicas excluding master and rdonly
// rdonly: whether readonly tablets needed
func (cluster *LocalProcessCluster) StartKeyspace(keyspace Keyspace, shardNames []string, replicaCount int, rdonly bool) (err error) {
	totalTabletsRequired := replicaCount + 1 // + 1 is for master
	if rdonly {
		totalTabletsRequired = totalTabletsRequired + 1 // + 1 for rdonly
	}

	log.Info("Starting keyspace : " + keyspace.Name)
	_ = cluster.VtctlProcess.CreateKeyspace(keyspace.Name)
	var mysqlctlProcessList []*exec.Cmd
	for _, shardName := range shardNames {
		shard := &Shard{
			Name: shardName,
		}
		log.Info("Starting shard : " + shardName)
		mysqlctlProcessList = []*exec.Cmd{}
		for i := 0; i < totalTabletsRequired; i++ {
			// instantiate vttablet object with reserved ports
			tabletUID := cluster.GetAndReserveTabletUID()
			tablet := &Vttablet{
				TabletUID: tabletUID,
				HTTPPort:  cluster.GetAndReservePort(),
				GrpcPort:  cluster.GetAndReservePort(),
				MySQLPort: cluster.GetAndReservePort(),
				Alias:     fmt.Sprintf("%s-%010d", cluster.Cell, tabletUID),
			}
			if i == 0 { // Make the first one as master
				tablet.Type = "master"
			} else if i == totalTabletsRequired-1 && rdonly { // Make the last one as rdonly if rdonly flag is passed
				tablet.Type = "rdonly"
			}
			// Start Mysqlctl process
			log.Info(fmt.Sprintf("Starting mysqlctl for table uid %d, mysql port %d", tablet.TabletUID, tablet.MySQLPort))
			tablet.MysqlctlProcess = *MysqlCtlProcessInstance(tablet.TabletUID, tablet.MySQLPort, cluster.TmpDirectory)
			if proc, err := tablet.MysqlctlProcess.StartProcess(); err != nil {
				log.Error(err.Error())
				return err
			} else {
				mysqlctlProcessList = append(mysqlctlProcessList, proc)
			}

			// start vttablet process
			tablet.VttabletProcess = VttabletProcessInstance(tablet.HTTPPort,
				tablet.GrpcPort,
				tablet.TabletUID,
				cluster.Cell,
				shardName,
				keyspace.Name,
				cluster.VtctldProcess.Port,
				tablet.Type,
				cluster.TopoProcess.Port,
				cluster.Hostname,
				cluster.TmpDirectory,
				cluster.VtTabletExtraArgs,
				cluster.EnableSemiSync)
			tablet.Alias = tablet.VttabletProcess.TabletPath
			shard.Vttablets = append(shard.Vttablets, tablet)
		}

		// wait till all mysqlctl is instantiated
		for _, proc := range mysqlctlProcessList {
			if err = proc.Wait(); err != nil {
				log.Errorf("Unable to start mysql , error %v", err.Error())
				return err
			}
		}
		for _, tablet := range shard.Vttablets {
			if _, err = tablet.VttabletProcess.QueryTablet(fmt.Sprintf("create database vt_%s", keyspace.Name), keyspace.Name, false); err != nil {
				log.Error(err.Error())
				return
			}

			log.Info(fmt.Sprintf("Starting vttablet for tablet uid %d, grpc port %d", tablet.TabletUID, tablet.GrpcPort))

			if err = tablet.VttabletProcess.Setup(); err != nil {
				log.Error(err.Error())
				return
			}
		}

		// Make first tablet as master
		if err = cluster.VtctlclientProcess.InitShardMaster(keyspace.Name, shardName, cluster.Cell, shard.Vttablets[0].TabletUID); err != nil {
			log.Error(err.Error())
			return
		}
		keyspace.Shards = append(keyspace.Shards, *shard)
	}
	// if the keyspace is present then append the shard info
	existingKeyspace := false
	for idx, ks := range cluster.Keyspaces {
		if ks.Name == keyspace.Name {
			cluster.Keyspaces[idx].Shards = append(cluster.Keyspaces[idx].Shards, keyspace.Shards...)
			existingKeyspace = true
		}
	}
	if !existingKeyspace {
		cluster.Keyspaces = append(cluster.Keyspaces, keyspace)
	}

	// Apply Schema SQL
	if keyspace.SchemaSQL != "" {
		if err = cluster.VtctlclientProcess.ApplySchema(keyspace.Name, keyspace.SchemaSQL); err != nil {
			log.Error(err.Error())
			return
		}
	}

	//Apply VSchema
	if keyspace.VSchema != "" {
		if err = cluster.VtctlclientProcess.ApplyVSchema(keyspace.Name, keyspace.VSchema); err != nil {
			log.Error(err.Error())
			return
		}
	}

	log.Info("Done creating keyspace : " + keyspace.Name)
	return
}

// LaunchCluster creates the skeleton of a cluster. The user then have to start all the services.
// Does not start Mysqlctl process or vttablet process
// No database creation
// No Init shard master
// Does not Apply Schema or Vschema
func (cluster *LocalProcessCluster) LaunchCluster(keyspace *Keyspace, shards []Shard) (err error) {

	log.Info("Starting keyspace : " + keyspace.Name)

	// Create Keyspace
	err = cluster.VtctlProcess.CreateKeyspace(keyspace.Name)
	if err != nil {
		log.Error(err)
		return
	}

	// Create shard
	for _, shard := range shards {
		for _, tablet := range shard.Vttablets {
			err = cluster.VtctlclientProcess.InitTablet(tablet, tablet.Cell, keyspace.Name, cluster.Hostname, shard.Name)
			if err != nil {
				log.Error(err)
				return
			}

			// Setup MysqlctlProcess
			tablet.MysqlctlProcess = *MysqlCtlProcessInstance(tablet.TabletUID, tablet.MySQLPort, cluster.TmpDirectory)
			// Setup VttabletProcess
			tablet.VttabletProcess = VttabletProcessInstance(
				tablet.HTTPPort,
				tablet.GrpcPort,
				tablet.TabletUID,
				tablet.Cell,
				shard.Name,
				keyspace.Name,
				cluster.VtctldProcess.Port,
				tablet.Type,
				cluster.TopoProcess.Port,
				cluster.Hostname,
				cluster.TmpDirectory,
				cluster.VtTabletExtraArgs,
				cluster.EnableSemiSync)
		}

		keyspace.Shards = append(keyspace.Shards, shard)
	}

	// if the keyspace is present then append the shard info
	existingKeyspace := false
	for idx, ks := range cluster.Keyspaces {
		if ks.Name == keyspace.Name {
			cluster.Keyspaces[idx].Shards = append(cluster.Keyspaces[idx].Shards, keyspace.Shards...)
			existingKeyspace = true
		}
	}
	if !existingKeyspace {
		cluster.Keyspaces = append(cluster.Keyspaces, *keyspace)
	}

	log.Info("Done launching keyspace : " + keyspace.Name)
	return err
}

// StartVtgate starts vtgate
func (cluster *LocalProcessCluster) StartVtgate() (err error) {
	vtgateInstance := *cluster.GetVtgateInstance()
	cluster.VtgateProcess = vtgateInstance
	log.Info(fmt.Sprintf("Starting vtgate on port %d", vtgateInstance.Port))
	log.Info(fmt.Sprintf("Vtgate started, connect to mysql using : mysql -h 127.0.0.1 -P %d", cluster.VtgateMySQLPort))
	return cluster.VtgateProcess.Setup()
}

// GetVtgateInstance returns an instance of vtgateprocess
func (cluster *LocalProcessCluster) GetVtgateInstance() *VtgateProcess {
	vtgateHTTPPort := cluster.GetAndReservePort()
	vtgateGrpcPort := cluster.GetAndReservePort()
	cluster.VtgateMySQLPort = cluster.GetAndReservePort()
	vtgateProcInstance := VtgateProcessInstance(
		vtgateHTTPPort,
		vtgateGrpcPort,
		cluster.VtgateMySQLPort,
		cluster.Cell,
		cluster.Cell,
		cluster.Hostname,
		"MASTER,REPLICA",
		cluster.TopoProcess.Port,
		cluster.TmpDirectory,
		cluster.VtGateExtraArgs)
	return vtgateProcInstance
}

// NewCluster instantiates a new cluster
func NewCluster(cell string, hostname string) *LocalProcessCluster {
	cluster := &LocalProcessCluster{Cell: cell, Hostname: hostname}
	cluster.OriginalVTDATAROOT = os.Getenv("VTDATAROOT")
	cluster.CurrentVTDATAROOT = path.Join(os.Getenv("VTDATAROOT"), fmt.Sprintf("vtroot_%d", cluster.GetAndReservePort()))
	_ = createDirectory(cluster.CurrentVTDATAROOT, 0700)
	_ = os.Setenv("VTDATAROOT", cluster.CurrentVTDATAROOT)
	rand.Seed(time.Now().UTC().UnixNano())
	return cluster
}

// ReStartVtgate starts vtgate with updated configs
func (cluster *LocalProcessCluster) ReStartVtgate() (err error) {
	err = cluster.VtgateProcess.TearDown()
	if err != nil {
		log.Error(err.Error())
		return
	}
	err = cluster.StartVtgate()
	if err != nil {
		log.Error(err.Error())
		return
	}
	return err
}

// WaitForTabletsToHealthyInVtgate waits for all tablets in all shards to be healthy as per vtgate
func (cluster *LocalProcessCluster) WaitForTabletsToHealthyInVtgate() (err error) {
	var isRdOnlyPresent bool
	for _, keyspace := range cluster.Keyspaces {
		for _, shard := range keyspace.Shards {
			isRdOnlyPresent = false
			if err = cluster.VtgateProcess.WaitForStatusOfTabletInShard(fmt.Sprintf("%s.%s.master", keyspace.Name, shard.Name)); err != nil {
				return err
			}
			if err = cluster.VtgateProcess.WaitForStatusOfTabletInShard(fmt.Sprintf("%s.%s.replica", keyspace.Name, shard.Name)); err != nil {
				return err
			}
			for _, tablet := range shard.Vttablets {
				if tablet.Type == "rdonly" {
					isRdOnlyPresent = true
				}
			}
			if isRdOnlyPresent {
				err = cluster.VtgateProcess.WaitForStatusOfTabletInShard(fmt.Sprintf("%s.%s.rdonly", keyspace.Name, shard.Name))
			}
			if err != nil {
				return err
			}
		}
	}
	return nil
}

// Teardown brings down the cluster by invoking teardown for individual processes
func (cluster *LocalProcessCluster) Teardown() {
	if err := cluster.VtgateProcess.TearDown(); err != nil {
		log.Errorf("Error in vtgate teardown - %s", err.Error())
	}

	var mysqlctlProcessList []*exec.Cmd
	for _, keyspace := range cluster.Keyspaces {
		for _, shard := range keyspace.Shards {
			for _, tablet := range shard.Vttablets {
				if tablet.MysqlctlProcess.TabletUID > 0 {
					if proc, err := tablet.MysqlctlProcess.StopProcess(); err != nil {
						log.Errorf("Error in mysqlctl teardown - %s", err.Error())
					} else {
						mysqlctlProcessList = append(mysqlctlProcessList, proc)
					}
				}
				if err := tablet.VttabletProcess.TearDown(); err != nil {
					log.Errorf("Error in vttablet teardown - %s", err.Error())
				}
			}
		}
	}

	for _, proc := range mysqlctlProcessList {
		if err := proc.Wait(); err != nil {
			log.Errorf("Error in mysqlctl teardown wait - %s", err.Error())
		}
	}

	if err := cluster.VtctldProcess.TearDown(); err != nil {
		log.Errorf("Error in vtctld teardown - %s", err.Error())
	}

	if err := cluster.TopoProcess.TearDown(cluster.Cell, cluster.OriginalVTDATAROOT, cluster.CurrentVTDATAROOT, *keepData); err != nil {
		log.Errorf("Error in etcd teardown - %s", err.Error())
	}
}

// StartVtworker starts a vtworker
func (cluster *LocalProcessCluster) StartVtworker(cell string, extraArgs ...string) error {
	httpPort := cluster.GetAndReservePort()
	grpcPort := cluster.GetAndReservePort()
	log.Info(fmt.Sprintf("Starting vtworker on port %d", httpPort))
	cluster.VtworkerProcess = *VtworkerProcessInstance(
		httpPort,
		grpcPort,
		cluster.TopoPort,
		cluster.Hostname,
		cluster.TmpDirectory)
	cluster.VtworkerProcess.ExtraArgs = extraArgs
	return cluster.VtworkerProcess.Setup(cell)

}

// GetAndReservePort gives port for required process
func (cluster *LocalProcessCluster) GetAndReservePort() int {
	if cluster.nextPortForProcess == 0 {
		cluster.nextPortForProcess = getRandomNumber(20000, 15000)
	}
	cluster.nextPortForProcess = cluster.nextPortForProcess + 1
	return cluster.nextPortForProcess
}

// GetAndReserveTabletUID gives tablet uid
func (cluster *LocalProcessCluster) GetAndReserveTabletUID() int {
	if cluster.BaseTabletUID == 0 {
		cluster.BaseTabletUID = getRandomNumber(10000, 0)
	}
	cluster.BaseTabletUID = cluster.BaseTabletUID + 1
	return cluster.BaseTabletUID
}

func getRandomNumber(maxNumber int32, baseNumber int) int {
	return int(rand.Int31n(maxNumber)) + baseNumber
}

// GetVttabletInstance create a new vttablet object
func (cluster *LocalProcessCluster) GetVttabletInstance(tabletType string, UID int, cell string) *Vttablet {
	if UID == 0 {
		UID = cluster.GetAndReserveTabletUID()
	}
	if cell == "" {
		cell = cluster.Cell
	}
	return &Vttablet{
		TabletUID: UID,
		HTTPPort:  cluster.GetAndReservePort(),
		GrpcPort:  cluster.GetAndReservePort(),
		MySQLPort: cluster.GetAndReservePort(),
		Type:      tabletType,
		Cell:      cell,
		Alias:     fmt.Sprintf("%s-%010d", cell, UID),
	}
}

// StartVttablet starts a new tablet
func (cluster *LocalProcessCluster) StartVttablet(tablet *Vttablet, servingStatus string,
	supportBackup bool, cell string, keyspaceName string, hostname string, shardName string) error {
	tablet.VttabletProcess = VttabletProcessInstance(
		tablet.HTTPPort,
		tablet.GrpcPort,
		tablet.TabletUID,
		cell,
		shardName,
		keyspaceName,
		cluster.VtctldProcess.Port,
		tablet.Type,
		cluster.TopoProcess.Port,
		hostname,
		cluster.TmpDirectory,
		cluster.VtTabletExtraArgs,
		cluster.EnableSemiSync)

	tablet.VttabletProcess.SupportsBackup = supportBackup
	tablet.VttabletProcess.ServingStatus = servingStatus
	return tablet.VttabletProcess.Setup()
}<|MERGE_RESOLUTION|>--- conflicted
+++ resolved
@@ -94,30 +94,20 @@
 
 // Rdonly gets first rdonly tablet
 func (shard *Shard) Rdonly() *Vttablet {
-<<<<<<< HEAD
-	if len(shard.Vttablets) > 2 {
-		return shard.Vttablets[len(shard.Vttablets)-1]
-=======
 	for idx, tablet := range shard.Vttablets {
 		if tablet.Type == "rdonly" {
-			return &shard.Vttablets[idx]
-		}
->>>>>>> c7b2f3cd
+			return shard.Vttablets[idx]
+		}
 	}
 	return nil
 }
 
 // Replica gets the first replica tablet
 func (shard *Shard) Replica() *Vttablet {
-<<<<<<< HEAD
-	if len(shard.Vttablets) > 1 {
-		return shard.Vttablets[len(shard.Vttablets)-2]
-=======
 	for idx, tablet := range shard.Vttablets {
 		if tablet.Type == "replica" && idx > 0 {
-			return &shard.Vttablets[idx]
-		}
->>>>>>> c7b2f3cd
+			return shard.Vttablets[idx]
+		}
 	}
 	return nil
 }
