/*
Copyright 2019 The Vitess Authors.

Licensed under the Apache License, Version 2.0 (the "License");
you may not use this file except in compliance with the License.
You may obtain a copy of the License at

    http://www.apache.org/licenses/LICENSE-2.0

Unless required by applicable law or agreed to in writing, software
distributed under the License is distributed on an "AS IS" BASIS,
WITHOUT WARRANTIES OR CONDITIONS OF ANY KIND, either express or implied.
See the License for the specific language governing permissions and
limitations under the License.
*/

package cluster

import (
	"flag"
	"fmt"
	"math/rand"
	"os"
	"os/exec"
	"path"
	"time"

	"vitess.io/vitess/go/vt/log"
)

// DefaultCell : If no cell name is passed, then use following
const DefaultCell = "zone1"

var (
	keepData = flag.Bool("keep-data", false, "don't delete the per-test VTDATAROOT subfolders")
)

// LocalProcessCluster Testcases need to use this to iniate a cluster
type LocalProcessCluster struct {
	Keyspaces          []Keyspace
	Cell               string
	BaseTabletUID      int
	Hostname           string
	TopoPort           int
	TmpDirectory       string
	OriginalVTDATAROOT string
	CurrentVTDATAROOT  string

	VtgateMySQLPort int
	VtgateGrpcPort  int
	VtctldHTTPPort  int

	// standalone executable
	VtctlclientProcess VtctlClientProcess
	VtctlProcess       VtctlProcess

	// background executable processes
	TopoProcess     EtcdProcess
	VtctldProcess   VtctldProcess
	VtgateProcess   VtgateProcess
	VtworkerProcess VtworkerProcess

	nextPortForProcess int

	//Extra arguments for vtTablet
	VtTabletExtraArgs []string

	//Extra arguments for vtGate
	VtGateExtraArgs []string

	VtctldExtraArgs []string

	EnableSemiSync bool
}

// Keyspace : Cluster accepts keyspace to launch it
type Keyspace struct {
	Name      string
	SchemaSQL string
	VSchema   string
	Shards    []Shard
}

// Shard with associated vttablets
type Shard struct {
	Name      string
	Vttablets []*Vttablet
}

// MasterTablet get the 1st tablet which is master
func (shard *Shard) MasterTablet() *Vttablet {
	return shard.Vttablets[0]
}

// Rdonly gets first rdonly tablet
func (shard *Shard) Rdonly() *Vttablet {
	for idx, tablet := range shard.Vttablets {
		if tablet.Type == "rdonly" {
			return shard.Vttablets[idx]
		}
	}
	return nil
}

// Replica gets the first replica tablet
func (shard *Shard) Replica() *Vttablet {
	for idx, tablet := range shard.Vttablets {
		if tablet.Type == "replica" && idx > 0 {
			return shard.Vttablets[idx]
		}
	}
	return nil
}

// MasterTablet get the 1st tablet which is master
func (shard *Shard) MasterTablet() *Vttablet {
	return &shard.Vttablets[0]
}

// Rdonly get the last tablet which is rdonly
func (shard *Shard) Rdonly() *Vttablet {
	for idx, tablet := range shard.Vttablets {
		if tablet.Type == "rdonly" {
			return &shard.Vttablets[idx]
		}
	}
	return nil
}

// Replica get the last but one tablet which is replica
// Mostly we have either 3 tablet setup [master, replica, rdonly]
func (shard *Shard) Replica() *Vttablet {
	for idx, tablet := range shard.Vttablets {
		if tablet.Type == "replica" && idx > 0 {
			return &shard.Vttablets[idx]
		}
	}
	return nil
}

// Vttablet stores the properties needed to start a vttablet process
type Vttablet struct {
	Type      string
	TabletUID int
	HTTPPort  int
	GrpcPort  int
	MySQLPort int
	Alias     string
<<<<<<< HEAD
=======
	Cell      string
>>>>>>> 8f42811c

	// background executable processes
	MysqlctlProcess MysqlctlProcess
	VttabletProcess *VttabletProcess
}

// StartTopo starts topology server
func (cluster *LocalProcessCluster) StartTopo() (err error) {
	if cluster.Cell == "" {
		cluster.Cell = DefaultCell
	}
	cluster.TopoPort = cluster.GetAndReservePort()
	cluster.TmpDirectory = path.Join(os.Getenv("VTDATAROOT"), fmt.Sprintf("/tmp_%d", cluster.GetAndReservePort()))
	cluster.TopoProcess = *EtcdProcessInstance(cluster.TopoPort, cluster.GetAndReservePort(), cluster.Hostname, "global")
	log.Info(fmt.Sprintf("Starting etcd server on port : %d", cluster.TopoPort))
	if err = cluster.TopoProcess.Setup(); err != nil {
		log.Error(err.Error())
		return
	}

	log.Info("Creating topo dirs")
	if err = cluster.TopoProcess.ManageTopoDir("mkdir", "/vitess/global"); err != nil {
		log.Error(err.Error())
		return
	}

	if err = cluster.TopoProcess.ManageTopoDir("mkdir", "/vitess/"+cluster.Cell); err != nil {
		log.Error(err.Error())
		return
	}

	log.Info("Adding cell info")
	cluster.VtctlProcess = *VtctlProcessInstance(cluster.TopoProcess.Port, cluster.Hostname)
	if err = cluster.VtctlProcess.AddCellInfo(cluster.Cell); err != nil {
		log.Error(err)
		return
	}

	cluster.VtctldProcess = *VtctldProcessInstance(cluster.GetAndReservePort(), cluster.GetAndReservePort(), cluster.TopoProcess.Port, cluster.Hostname, cluster.TmpDirectory)
	log.Info(fmt.Sprintf("Starting vtctld server on port : %d", cluster.VtctldProcess.Port))
	cluster.VtctldHTTPPort = cluster.VtctldProcess.Port
	if err = cluster.VtctldProcess.Setup(cluster.Cell, cluster.VtctldExtraArgs...); err != nil {

		log.Error(err.Error())
		return
	}

	cluster.VtctlclientProcess = *VtctlClientProcessInstance("localhost", cluster.VtctldProcess.GrpcPort, cluster.TmpDirectory)
	return
}

// StartUnshardedKeyspace starts unshared keyspace with shard name as "0"
func (cluster *LocalProcessCluster) StartUnshardedKeyspace(keyspace Keyspace, replicaCount int, rdonly bool) error {
	return cluster.StartKeyspace(keyspace, []string{"0"}, replicaCount, rdonly)
}

// StartKeyspace starts required number of shard and the corresponding tablets
// keyspace : struct containing keyspace name, Sqlschema to apply, VSchema to apply
// shardName : list of shard names
// replicaCount: total number of replicas excluding master and rdonly
// rdonly: whether readonly tablets needed
func (cluster *LocalProcessCluster) StartKeyspace(keyspace Keyspace, shardNames []string, replicaCount int, rdonly bool) (err error) {
	totalTabletsRequired := replicaCount + 1 // + 1 is for master
	if rdonly {
		totalTabletsRequired = totalTabletsRequired + 1 // + 1 for rdonly
	}

	log.Info("Starting keyspace : " + keyspace.Name)
	_ = cluster.VtctlProcess.CreateKeyspace(keyspace.Name)
	var mysqlctlProcessList []*exec.Cmd
	for _, shardName := range shardNames {
		shard := &Shard{
			Name: shardName,
		}
		log.Info("Starting shard : " + shardName)
		mysqlctlProcessList = []*exec.Cmd{}
		for i := 0; i < totalTabletsRequired; i++ {
			// instantiate vttablet object with reserved ports
			tabletUID := cluster.GetAndReserveTabletUID()
			tablet := &Vttablet{
				TabletUID: tabletUID,
				HTTPPort:  cluster.GetAndReservePort(),
				GrpcPort:  cluster.GetAndReservePort(),
				MySQLPort: cluster.GetAndReservePort(),
				Alias:     fmt.Sprintf("%s-%010d", cluster.Cell, tabletUID),
			}
			if i == 0 { // Make the first one as master
				tablet.Type = "master"
			} else if i == totalTabletsRequired-1 && rdonly { // Make the last one as rdonly if rdonly flag is passed
				tablet.Type = "rdonly"
			}
			// Start Mysqlctl process
			log.Info(fmt.Sprintf("Starting mysqlctl for table uid %d, mysql port %d", tablet.TabletUID, tablet.MySQLPort))
			tablet.MysqlctlProcess = *MysqlCtlProcessInstance(tablet.TabletUID, tablet.MySQLPort, cluster.TmpDirectory)
			if proc, err := tablet.MysqlctlProcess.StartProcess(); err != nil {
				log.Error(err.Error())
				return err
			} else {
				mysqlctlProcessList = append(mysqlctlProcessList, proc)
			}

			// start vttablet process
			tablet.VttabletProcess = VttabletProcessInstance(tablet.HTTPPort,
				tablet.GrpcPort,
				tablet.TabletUID,
				cluster.Cell,
				shardName,
				keyspace.Name,
				cluster.VtctldProcess.Port,
				tablet.Type,
				cluster.TopoProcess.Port,
				cluster.Hostname,
				cluster.TmpDirectory,
				cluster.VtTabletExtraArgs,
				cluster.EnableSemiSync)
			tablet.Alias = tablet.VttabletProcess.TabletPath
<<<<<<< HEAD
			shard.Vttablets = append(shard.Vttablets, *tablet)
=======
			shard.Vttablets = append(shard.Vttablets, tablet)
>>>>>>> 8f42811c
		}

		// wait till all mysqlctl is instantiated
		for _, proc := range mysqlctlProcessList {
			if err = proc.Wait(); err != nil {
				log.Errorf("Unable to start mysql , error %v", err.Error())
				return err
			}
		}
		for _, tablet := range shard.Vttablets {
			if _, err = tablet.VttabletProcess.QueryTablet(fmt.Sprintf("create database vt_%s", keyspace.Name), keyspace.Name, false); err != nil {
				log.Error(err.Error())
				return
			}

			log.Info(fmt.Sprintf("Starting vttablet for tablet uid %d, grpc port %d", tablet.TabletUID, tablet.GrpcPort))

			if err = tablet.VttabletProcess.Setup(); err != nil {
				log.Error(err.Error())
				return
			}
		}

		// Make first tablet as master
		if err = cluster.VtctlclientProcess.InitShardMaster(keyspace.Name, shardName, cluster.Cell, shard.Vttablets[0].TabletUID); err != nil {
			log.Error(err.Error())
			return
		}
		keyspace.Shards = append(keyspace.Shards, *shard)
	}
	// if the keyspace is present then append the shard info
	existingKeyspace := false
	for idx, ks := range cluster.Keyspaces {
		if ks.Name == keyspace.Name {
			cluster.Keyspaces[idx].Shards = append(cluster.Keyspaces[idx].Shards, keyspace.Shards...)
			existingKeyspace = true
		}
	}
	if !existingKeyspace {
		cluster.Keyspaces = append(cluster.Keyspaces, keyspace)
	}

	// Apply Schema SQL
	if keyspace.SchemaSQL != "" {
		if err = cluster.VtctlclientProcess.ApplySchema(keyspace.Name, keyspace.SchemaSQL); err != nil {
			log.Error(err.Error())
			return
		}
	}

	//Apply VSchema
	if keyspace.VSchema != "" {
		if err = cluster.VtctlclientProcess.ApplyVSchema(keyspace.Name, keyspace.VSchema); err != nil {
			log.Error(err.Error())
			return
		}
	}

	log.Info("Done creating keyspace : " + keyspace.Name)
	return
}

// LaunchCluster creates the skeleton for a cluster by creating keyspace
// shards and initializing tablets and mysqlctl processes.
// This does not start any process and user have to explicitly start all
// the required services (ex topo, vtgate, mysql and vttablet)
func (cluster *LocalProcessCluster) LaunchCluster(keyspace *Keyspace, shards []Shard) (err error) {

	log.Info("Starting keyspace : " + keyspace.Name)

	// Create Keyspace
	err = cluster.VtctlProcess.CreateKeyspace(keyspace.Name)
	if err != nil {
		log.Error(err)
		return
	}

	// Create shard
	for _, shard := range shards {
		for _, tablet := range shard.Vttablets {
			err = cluster.VtctlclientProcess.InitTablet(tablet, tablet.Cell, keyspace.Name, cluster.Hostname, shard.Name)
			if err != nil {
				log.Error(err)
				return
			}

			// Setup MysqlctlProcess
			tablet.MysqlctlProcess = *MysqlCtlProcessInstance(tablet.TabletUID, tablet.MySQLPort, cluster.TmpDirectory)
			// Setup VttabletProcess
			tablet.VttabletProcess = VttabletProcessInstance(
				tablet.HTTPPort,
				tablet.GrpcPort,
				tablet.TabletUID,
				tablet.Cell,
				shard.Name,
				keyspace.Name,
				cluster.VtctldProcess.Port,
				tablet.Type,
				cluster.TopoProcess.Port,
				cluster.Hostname,
				cluster.TmpDirectory,
				cluster.VtTabletExtraArgs,
				cluster.EnableSemiSync)
		}

		keyspace.Shards = append(keyspace.Shards, shard)
	}

	// if the keyspace is present then append the shard info
	existingKeyspace := false
	for idx, ks := range cluster.Keyspaces {
		if ks.Name == keyspace.Name {
			cluster.Keyspaces[idx].Shards = append(cluster.Keyspaces[idx].Shards, keyspace.Shards...)
			existingKeyspace = true
		}
	}
	if !existingKeyspace {
		cluster.Keyspaces = append(cluster.Keyspaces, *keyspace)
	}

	log.Info("Done launching keyspace : " + keyspace.Name)
	return err
}

// StartVtgate starts vtgate
func (cluster *LocalProcessCluster) StartVtgate() (err error) {
	vtgateInstance := *cluster.GetVtgateInstance()
	cluster.VtgateProcess = vtgateInstance
	log.Info(fmt.Sprintf("Starting vtgate on port %d", vtgateInstance.Port))
	log.Info(fmt.Sprintf("Vtgate started, connect to mysql using : mysql -h 127.0.0.1 -P %d", cluster.VtgateMySQLPort))
	return cluster.VtgateProcess.Setup()
}

// GetVtgateInstance returns an instance of vtgateprocess
func (cluster *LocalProcessCluster) GetVtgateInstance() *VtgateProcess {
	vtgateHTTPPort := cluster.GetAndReservePort()
	vtgateGrpcPort := cluster.GetAndReservePort()
	cluster.VtgateMySQLPort = cluster.GetAndReservePort()
	vtgateProcInstance := VtgateProcessInstance(
		vtgateHTTPPort,
		vtgateGrpcPort,
		cluster.VtgateMySQLPort,
		cluster.Cell,
		cluster.Cell,
		cluster.Hostname,
		"MASTER,REPLICA",
		cluster.TopoProcess.Port,
		cluster.TmpDirectory,
		cluster.VtGateExtraArgs)
	return vtgateProcInstance
}

// NewCluster instantiates a new cluster
func NewCluster(cell string, hostname string) *LocalProcessCluster {
	cluster := &LocalProcessCluster{Cell: cell, Hostname: hostname}
	cluster.OriginalVTDATAROOT = os.Getenv("VTDATAROOT")
	cluster.CurrentVTDATAROOT = path.Join(os.Getenv("VTDATAROOT"), fmt.Sprintf("vtroot_%d", cluster.GetAndReservePort()))
	_ = createDirectory(cluster.CurrentVTDATAROOT, 0700)
	_ = os.Setenv("VTDATAROOT", cluster.CurrentVTDATAROOT)
	rand.Seed(time.Now().UTC().UnixNano())
	return cluster
}

// ReStartVtgate starts vtgate with updated configs
func (cluster *LocalProcessCluster) ReStartVtgate() (err error) {
	err = cluster.VtgateProcess.TearDown()
	if err != nil {
		log.Error(err.Error())
		return
	}
	err = cluster.StartVtgate()
	if err != nil {
		log.Error(err.Error())
		return
	}
	return err
}

// WaitForTabletsToHealthyInVtgate waits for all tablets in all shards to be healthy as per vtgate
func (cluster *LocalProcessCluster) WaitForTabletsToHealthyInVtgate() (err error) {
	var isRdOnlyPresent bool
	for _, keyspace := range cluster.Keyspaces {
		for _, shard := range keyspace.Shards {
			isRdOnlyPresent = false
			if err = cluster.VtgateProcess.WaitForStatusOfTabletInShard(fmt.Sprintf("%s.%s.master", keyspace.Name, shard.Name)); err != nil {
				return err
			}
			if err = cluster.VtgateProcess.WaitForStatusOfTabletInShard(fmt.Sprintf("%s.%s.replica", keyspace.Name, shard.Name)); err != nil {
				return err
			}
			for _, tablet := range shard.Vttablets {
				if tablet.Type == "rdonly" {
					isRdOnlyPresent = true
				}
			}
			if isRdOnlyPresent {
				err = cluster.VtgateProcess.WaitForStatusOfTabletInShard(fmt.Sprintf("%s.%s.rdonly", keyspace.Name, shard.Name))
			}
			if err != nil {
				return err
			}
		}
	}
	return nil
}

// Teardown brings down the cluster by invoking teardown for individual processes
func (cluster *LocalProcessCluster) Teardown() {
	if err := cluster.VtgateProcess.TearDown(); err != nil {
		log.Errorf("Error in vtgate teardown - %s", err.Error())
	}
<<<<<<< HEAD
=======

>>>>>>> 8f42811c
	var mysqlctlProcessList []*exec.Cmd
	for _, keyspace := range cluster.Keyspaces {
		for _, shard := range keyspace.Shards {
			for _, tablet := range shard.Vttablets {
				if tablet.MysqlctlProcess.TabletUID > 0 {
					if proc, err := tablet.MysqlctlProcess.StopProcess(); err != nil {
						log.Errorf("Error in mysqlctl teardown - %s", err.Error())
					} else {
						mysqlctlProcessList = append(mysqlctlProcessList, proc)
					}
				}
				if err := tablet.VttabletProcess.TearDown(); err != nil {
					log.Errorf("Error in vttablet teardown - %s", err.Error())
				}
			}
		}
	}

	for _, proc := range mysqlctlProcessList {
		if err := proc.Wait(); err != nil {
			log.Errorf("Error in mysqlctl teardown wait - %s", err.Error())
		}
	}

	if err := cluster.VtctldProcess.TearDown(); err != nil {
		log.Errorf("Error in vtctld teardown - %s", err.Error())
<<<<<<< HEAD
	}

	if err := cluster.TopoProcess.TearDown(cluster.Cell, cluster.OriginalVTDATAROOT, cluster.CurrentVTDATAROOT, *keepData); err != nil {
		log.Errorf("Error in etcd teardown - %s", err.Error())
	}
=======
	}

	if err := cluster.TopoProcess.TearDown(cluster.Cell, cluster.OriginalVTDATAROOT, cluster.CurrentVTDATAROOT, *keepData); err != nil {
		log.Errorf("Error in etcd teardown - %s", err.Error())
	}
>>>>>>> 8f42811c
}

// StartVtworker starts a vtworker
func (cluster *LocalProcessCluster) StartVtworker(cell string, extraArgs ...string) error {
	httpPort := cluster.GetAndReservePort()
	grpcPort := cluster.GetAndReservePort()
	log.Info(fmt.Sprintf("Starting vtworker on port %d", httpPort))
	cluster.VtworkerProcess = *VtworkerProcessInstance(
		httpPort,
		grpcPort,
		cluster.TopoPort,
		cluster.Hostname,
		cluster.TmpDirectory)
	cluster.VtworkerProcess.ExtraArgs = extraArgs
	return cluster.VtworkerProcess.Setup(cell)

}

// GetAndReservePort gives port for required process
func (cluster *LocalProcessCluster) GetAndReservePort() int {
	if cluster.nextPortForProcess == 0 {
		cluster.nextPortForProcess = getRandomNumber(20000, 15000)
	}
	cluster.nextPortForProcess = cluster.nextPortForProcess + 1
	return cluster.nextPortForProcess
}

// GetAndReserveTabletUID gives tablet uid
func (cluster *LocalProcessCluster) GetAndReserveTabletUID() int {
	if cluster.BaseTabletUID == 0 {
		cluster.BaseTabletUID = getRandomNumber(10000, 0)
	}
	cluster.BaseTabletUID = cluster.BaseTabletUID + 1
	return cluster.BaseTabletUID
}

func getRandomNumber(maxNumber int32, baseNumber int) int {
	return int(rand.Int31n(maxNumber)) + baseNumber
}

<<<<<<< HEAD
// GetVttabletInstance create a new vttablet object
func (cluster *LocalProcessCluster) GetVttabletInstance(UID int) *Vttablet {
	return cluster.GetVttabletInstanceWithType(UID, "replica")
}

// GetVttabletInstanceWithType create a new vttablet object with required type
func (cluster *LocalProcessCluster) GetVttabletInstanceWithType(UID int, tabletType string) *Vttablet {
	if UID == 0 {
		UID = cluster.GetAndReserveTabletUID()
	}
=======
// GetVttabletInstance creates a new vttablet object
func (cluster *LocalProcessCluster) GetVttabletInstance(tabletType string, UID int, cell string) *Vttablet {
	if UID == 0 {
		UID = cluster.GetAndReserveTabletUID()
	}
	if cell == "" {
		cell = cluster.Cell
	}
>>>>>>> 8f42811c
	return &Vttablet{
		TabletUID: UID,
		HTTPPort:  cluster.GetAndReservePort(),
		GrpcPort:  cluster.GetAndReservePort(),
		MySQLPort: cluster.GetAndReservePort(),
		Type:      tabletType,
<<<<<<< HEAD
		Alias:     fmt.Sprintf("%s-%010d", cluster.Cell, UID),
=======
		Cell:      cell,
		Alias:     fmt.Sprintf("%s-%010d", cell, UID),
>>>>>>> 8f42811c
	}
}

// StartVttablet starts a new tablet
func (cluster *LocalProcessCluster) StartVttablet(tablet *Vttablet, servingStatus string,
	supportBackup bool, cell string, keyspaceName string, hostname string, shardName string) error {
	tablet.VttabletProcess = VttabletProcessInstance(
		tablet.HTTPPort,
		tablet.GrpcPort,
		tablet.TabletUID,
		cell,
		shardName,
		keyspaceName,
		cluster.VtctldProcess.Port,
		tablet.Type,
		cluster.TopoProcess.Port,
		hostname,
		cluster.TmpDirectory,
		cluster.VtTabletExtraArgs,
		cluster.EnableSemiSync)

	tablet.VttabletProcess.SupportsBackup = supportBackup
	tablet.VttabletProcess.ServingStatus = servingStatus
	return tablet.VttabletProcess.Setup()
}<|MERGE_RESOLUTION|>--- conflicted
+++ resolved
@@ -146,10 +146,7 @@
 	GrpcPort  int
 	MySQLPort int
 	Alias     string
-<<<<<<< HEAD
-=======
 	Cell      string
->>>>>>> 8f42811c
 
 	// background executable processes
 	MysqlctlProcess MysqlctlProcess
@@ -266,11 +263,7 @@
 				cluster.VtTabletExtraArgs,
 				cluster.EnableSemiSync)
 			tablet.Alias = tablet.VttabletProcess.TabletPath
-<<<<<<< HEAD
 			shard.Vttablets = append(shard.Vttablets, *tablet)
-=======
-			shard.Vttablets = append(shard.Vttablets, tablet)
->>>>>>> 8f42811c
 		}
 
 		// wait till all mysqlctl is instantiated
@@ -482,10 +475,7 @@
 	if err := cluster.VtgateProcess.TearDown(); err != nil {
 		log.Errorf("Error in vtgate teardown - %s", err.Error())
 	}
-<<<<<<< HEAD
-=======
-
->>>>>>> 8f42811c
+
 	var mysqlctlProcessList []*exec.Cmd
 	for _, keyspace := range cluster.Keyspaces {
 		for _, shard := range keyspace.Shards {
@@ -512,19 +502,12 @@
 
 	if err := cluster.VtctldProcess.TearDown(); err != nil {
 		log.Errorf("Error in vtctld teardown - %s", err.Error())
-<<<<<<< HEAD
 	}
 
 	if err := cluster.TopoProcess.TearDown(cluster.Cell, cluster.OriginalVTDATAROOT, cluster.CurrentVTDATAROOT, *keepData); err != nil {
 		log.Errorf("Error in etcd teardown - %s", err.Error())
 	}
-=======
-	}
-
-	if err := cluster.TopoProcess.TearDown(cluster.Cell, cluster.OriginalVTDATAROOT, cluster.CurrentVTDATAROOT, *keepData); err != nil {
-		log.Errorf("Error in etcd teardown - %s", err.Error())
-	}
->>>>>>> 8f42811c
+
 }
 
 // StartVtworker starts a vtworker
@@ -565,18 +548,6 @@
 	return int(rand.Int31n(maxNumber)) + baseNumber
 }
 
-<<<<<<< HEAD
-// GetVttabletInstance create a new vttablet object
-func (cluster *LocalProcessCluster) GetVttabletInstance(UID int) *Vttablet {
-	return cluster.GetVttabletInstanceWithType(UID, "replica")
-}
-
-// GetVttabletInstanceWithType create a new vttablet object with required type
-func (cluster *LocalProcessCluster) GetVttabletInstanceWithType(UID int, tabletType string) *Vttablet {
-	if UID == 0 {
-		UID = cluster.GetAndReserveTabletUID()
-	}
-=======
 // GetVttabletInstance creates a new vttablet object
 func (cluster *LocalProcessCluster) GetVttabletInstance(tabletType string, UID int, cell string) *Vttablet {
 	if UID == 0 {
@@ -585,19 +556,14 @@
 	if cell == "" {
 		cell = cluster.Cell
 	}
->>>>>>> 8f42811c
 	return &Vttablet{
 		TabletUID: UID,
 		HTTPPort:  cluster.GetAndReservePort(),
 		GrpcPort:  cluster.GetAndReservePort(),
 		MySQLPort: cluster.GetAndReservePort(),
 		Type:      tabletType,
-<<<<<<< HEAD
-		Alias:     fmt.Sprintf("%s-%010d", cluster.Cell, UID),
-=======
 		Cell:      cell,
 		Alias:     fmt.Sprintf("%s-%010d", cell, UID),
->>>>>>> 8f42811c
 	}
 }
 
