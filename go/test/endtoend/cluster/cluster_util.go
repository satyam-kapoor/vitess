--- conflicted
+++ resolved
@@ -19,6 +19,7 @@
 import (
 	"context"
 	"fmt"
+	"os"
 	"strings"
 	"testing"
 	"time"
@@ -88,8 +89,6 @@
 	return returnResult, nil
 }
 
-<<<<<<< HEAD
-=======
 // VerifyBackupCount compares the backup count with expected count.
 func (cluster LocalProcessCluster) VerifyBackupCount(t *testing.T, shardKsName string, expected int) []string {
 	backups, err := cluster.ListBackups(shardKsName)
@@ -116,7 +115,6 @@
 	return tablet.MysqlctlProcess.Start()
 }
 
->>>>>>> c1e8706f
 func getTablet(tabletGrpcPort int, hostname string) *tabletpb.Tablet {
 	portMap := make(map[string]int32)
 	portMap["grpc"] = int32(tabletGrpcPort)
