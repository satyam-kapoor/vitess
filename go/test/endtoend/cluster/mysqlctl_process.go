--- conflicted
+++ resolved
@@ -38,10 +38,7 @@
 	MySQLPort    int
 	InitDBFile   string
 	ExtraArgs    []string
-<<<<<<< HEAD
 	InitMysql    bool
-=======
->>>>>>> 7195823c
 }
 
 // InitDb executes mysqlctl command to add cell info
@@ -78,17 +75,13 @@
 	if len(mysqlctl.ExtraArgs) > 0 {
 		tmpProcess.Args = append(tmpProcess.Args, mysqlctl.ExtraArgs...)
 	}
-<<<<<<< HEAD
+
 	if mysqlctl.InitMysql {
 		tmpProcess.Args = append(tmpProcess.Args, "init",
 			"-init_db_sql_file", mysqlctl.InitDBFile)
 	} else {
 		tmpProcess.Args = append(tmpProcess.Args, "start")
 	}
-=======
-	tmpProcess.Args = append(tmpProcess.Args, "init",
-		"-init_db_sql_file", mysqlctl.InitDBFile)
->>>>>>> 7195823c
 
 	return tmpProcess, tmpProcess.Start()
 }
