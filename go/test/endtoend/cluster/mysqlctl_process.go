/*
Copyright 2019 The Vitess Authors.

Licensed under the Apache License, Version 2.0 (the "License");
you may not use this file except in compliance with the License.
You may obtain a copy of the License at

    http://www.apache.org/licenses/LICENSE-2.0

Unless required by applicable law or agreed to in writing, software
distributed under the License is distributed on an "AS IS" BASIS,
WITHOUT WARRANTIES OR CONDITIONS OF ANY KIND, either express or implied.
See the License for the specific language governing permissions and
limitations under the License.
*/

package cluster

import (
	"context"
	"fmt"
	"os"
	"os/exec"
	"path"
	"strings"

	"vitess.io/vitess/go/mysql"
	"vitess.io/vitess/go/vt/log"
)

// MysqlctlProcess is a generic handle for a running mysqlctl command .
// It can be spawned manually
type MysqlctlProcess struct {
	Name         string
	Binary       string
	LogDirectory string
	TabletUID    int
	MySQLPort    int
	InitDBFile   string
	ExtraArgs    []string
	InitMysql    bool
}

// InitDb executes mysqlctl command to add cell info
func (mysqlctl *MysqlctlProcess) InitDb() (err error) {
	tmpProcess := exec.Command(
		mysqlctl.Binary,
		"-log_dir", mysqlctl.LogDirectory,
		"-tablet_uid", fmt.Sprintf("%d", mysqlctl.TabletUID),
		"-mysql_port", fmt.Sprintf("%d", mysqlctl.MySQLPort),
		"init",
		"-init_db_sql_file", mysqlctl.InitDBFile,
	)
	return tmpProcess.Run()
}

// Start executes mysqlctl command to start mysql instance
func (mysqlctl *MysqlctlProcess) Start() (err error) {
	if tmpProcess, err := mysqlctl.StartProcess(); err != nil {
		return err
	} else {
		return tmpProcess.Wait()
	}
}

// StartProcess starts the mysqlctl and returns the process reference
func (mysqlctl *MysqlctlProcess) StartProcess() (*exec.Cmd, error) {
	tmpProcess := exec.Command(
		mysqlctl.Binary,
		"-log_dir", mysqlctl.LogDirectory,
		"-tablet_uid", fmt.Sprintf("%d", mysqlctl.TabletUID),
		"-mysql_port", fmt.Sprintf("%d", mysqlctl.MySQLPort),
	)

	if len(mysqlctl.ExtraArgs) > 0 {
		tmpProcess.Args = append(tmpProcess.Args, mysqlctl.ExtraArgs...)
	}
<<<<<<< HEAD

	if mysqlctl.InitMysql {
		tmpProcess.Args = append(tmpProcess.Args, "init",
			"-init_db_sql_file", mysqlctl.InitDBFile)
	} else {
		tmpProcess.Args = append(tmpProcess.Args, "start")
	}

=======
	tmpProcess.Args = append(tmpProcess.Args, "init",
		"-init_db_sql_file", mysqlctl.InitDBFile)
>>>>>>> 6278cdd2
	return tmpProcess, tmpProcess.Start()
}

// Stop executes mysqlctl command to stop mysql instance
func (mysqlctl *MysqlctlProcess) Stop() (err error) {
	if tmpProcess, err := mysqlctl.StopProcess(); err != nil {
		return err
	} else {
		return tmpProcess.Wait()
	}
}

// StopProcess executes mysqlctl command to stop mysql instance and returns process reference
func (mysqlctl *MysqlctlProcess) StopProcess() (*exec.Cmd, error) {
	tmpProcess := exec.Command(
		mysqlctl.Binary,
		"-tablet_uid", fmt.Sprintf("%d", mysqlctl.TabletUID),
	)
	if len(mysqlctl.ExtraArgs) > 0 {
		tmpProcess.Args = append(tmpProcess.Args, mysqlctl.ExtraArgs...)
	}
	tmpProcess.Args = append(tmpProcess.Args, "shutdown")
	return tmpProcess, tmpProcess.Start()
}

// CleanupFiles clean the mysql files to make sure we can start the same process again
func (mysqlctl *MysqlctlProcess) CleanupFiles(tabletUID int) {
	os.RemoveAll(path.Join(os.Getenv("VTDATAROOT"), fmt.Sprintf("/vt_%010d/data", tabletUID)))
	os.RemoveAll(path.Join(os.Getenv("VTDATAROOT"), fmt.Sprintf("/vt_%010d/relay-logs", tabletUID)))
	os.RemoveAll(path.Join(os.Getenv("VTDATAROOT"), fmt.Sprintf("/vt_%010d/tmp", tabletUID)))
	os.RemoveAll(path.Join(os.Getenv("VTDATAROOT"), fmt.Sprintf("/vt_%010d/bin-logs", tabletUID)))
	os.RemoveAll(path.Join(os.Getenv("VTDATAROOT"), fmt.Sprintf("/vt_%010d/innodb", tabletUID)))
}

// MysqlCtlProcessInstance returns a Mysqlctl handle for mysqlctl process
// configured with the given Config.
func MysqlCtlProcessInstance(tabletUID int, mySQLPort int, tmpDirectory string) *MysqlctlProcess {
	mysqlctl := &MysqlctlProcess{
		Name:         "mysqlctl",
		Binary:       "mysqlctl",
		LogDirectory: tmpDirectory,
		InitDBFile:   path.Join(os.Getenv("VTROOT"), "/config/init_db.sql"),
	}
	mysqlctl.MySQLPort = mySQLPort
	mysqlctl.TabletUID = tabletUID
	mysqlctl.InitMysql = true
	return mysqlctl
}


// StartMySQL starts mysqlctl process
func StartMySQL(ctx context.Context, tablet *Vttablet, username string, tmpDirectory string) error {
	tablet.MysqlctlProcess = *MysqlCtlProcessInstance(tablet.TabletUID, tablet.MySQLPort, tmpDirectory)
	err := tablet.MysqlctlProcess.Start()
	if err != nil {
		return err
	}
	return nil
}

// StartMySQLAndGetConnection create a connection to tablet mysql
func StartMySQLAndGetConnection(ctx context.Context, tablet *Vttablet, username string, tmpDirectory string) (*mysql.Conn, error) {
	tablet.MysqlctlProcess = *MysqlCtlProcessInstance(tablet.TabletUID, tablet.MySQLPort, tmpDirectory)
	err := tablet.MysqlctlProcess.Start()
	if err != nil {
		return nil, err
	}
	params := mysql.ConnParams{
		Uname:      username,
		UnixSocket: path.Join(os.Getenv("VTDATAROOT"), fmt.Sprintf("/vt_%010d", tablet.TabletUID), "/mysql.sock"),
	}

	conn, err := mysql.Connect(ctx, &params)
	return conn, err
}

// ExecuteCommandWithOutput executes any mysqlctl command and returns output
func (mysqlctl *MysqlctlProcess) ExecuteCommandWithOutput(args ...string) (result string, err error) {
	tmpProcess := exec.Command(
		mysqlctl.Binary,
		args...,
	)
	log.Info(fmt.Sprintf("Executing mysqlctl with arguments %v", strings.Join(tmpProcess.Args, " ")))
	resultByte, err := tmpProcess.CombinedOutput()
	return string(resultByte), err
}<|MERGE_RESOLUTION|>--- conflicted
+++ resolved
@@ -75,7 +75,6 @@
 	if len(mysqlctl.ExtraArgs) > 0 {
 		tmpProcess.Args = append(tmpProcess.Args, mysqlctl.ExtraArgs...)
 	}
-<<<<<<< HEAD
 
 	if mysqlctl.InitMysql {
 		tmpProcess.Args = append(tmpProcess.Args, "init",
@@ -84,10 +83,6 @@
 		tmpProcess.Args = append(tmpProcess.Args, "start")
 	}
 
-=======
-	tmpProcess.Args = append(tmpProcess.Args, "init",
-		"-init_db_sql_file", mysqlctl.InitDBFile)
->>>>>>> 6278cdd2
 	return tmpProcess, tmpProcess.Start()
 }
 
@@ -137,7 +132,6 @@
 	return mysqlctl
 }
 
-
 // StartMySQL starts mysqlctl process
 func StartMySQL(ctx context.Context, tablet *Vttablet, username string, tmpDirectory string) error {
 	tablet.MysqlctlProcess = *MysqlCtlProcessInstance(tablet.TabletUID, tablet.MySQLPort, tmpDirectory)
