--- conflicted
+++ resolved
@@ -24,6 +24,7 @@
 	"testing"
 
 	"vitess.io/vitess/go/vt/dbconfigs"
+	"vitess.io/vitess/go/vt/env"
 	"vitess.io/vitess/go/vt/servenv"
 )
 
@@ -36,14 +37,12 @@
 	// Assigning ServerID to be different from tablet UID to make sure that there are no
 	// assumptions in the code that those IDs are the same.
 	cnf.ServerID = 22222
+	root, err := env.VtRoot()
+	if err != nil {
+		t.Errorf("err: %v", err)
+	}
 	cnfTemplatePaths := []string{
-<<<<<<< HEAD
 		path.Join(root, "config/mycnf/default.cnf"),
-		path.Join(root, "config/mycnf/replica.cnf"),
-		path.Join(root, "config/mycnf/master.cnf"),
-=======
-		path.Join(os.Getenv("VTTOP"), "/config/mycnf/default.cnf"),
->>>>>>> c3224419
 	}
 	data, err := cnf.makeMycnf(cnfTemplatePaths)
 	if err != nil {
