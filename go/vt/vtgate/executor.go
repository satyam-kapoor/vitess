--- conflicted
+++ resolved
@@ -1178,11 +1178,7 @@
 		if err != nil {
 			return nil, err
 		}
-<<<<<<< HEAD
-		if !isInsert(stmt) && !skipQueryPlanCache && !sqlparser.SkipQueryPlanCacheDirective(stmt) {
-=======
-		if !skipQueryPlanCache && !sqlparser.SkipQueryPlanCacheDirective(stmt) && plan.Instructions != nil {
->>>>>>> e9c762e0
+		if !isInsert(stmt) && !skipQueryPlanCache && !sqlparser.SkipQueryPlanCacheDirective(stmt) && plan.Instructions != nil {
 			e.plans.Set(planKey, plan)
 		}
 		return plan, nil
@@ -1209,11 +1205,7 @@
 	if err != nil {
 		return nil, err
 	}
-<<<<<<< HEAD
-	if !isInsert(rewrittenStatement) && !skipQueryPlanCache && !sqlparser.SkipQueryPlanCacheDirective(rewrittenStatement) {
-=======
-	if !skipQueryPlanCache && !sqlparser.SkipQueryPlanCacheDirective(rewrittenStatement) && plan.Instructions != nil {
->>>>>>> e9c762e0
+	if !isInsert(rewrittenStatement) && !skipQueryPlanCache && !sqlparser.SkipQueryPlanCacheDirective(rewrittenStatement) && plan.Instructions != nil {
 		e.plans.Set(planKey, plan)
 	}
 	return plan, nil
