/*
Copyright 2019 The Vitess Authors.

Licensed under the Apache License, Version 2.0 (the "License");
you may not use this file except in compliance with the License.
You may obtain a copy of the License at

    http://www.apache.org/licenses/LICENSE-2.0

Unless required by applicable law or agreed to in writing, software
distributed under the License is distributed on an "AS IS" BASIS,
WITHOUT WARRANTIES OR CONDITIONS OF ANY KIND, either express or implied.
See the License for the specific language governing permissions and
limitations under the License.
*/

package endtoend

import (
	"flag"
	"fmt"
	"os"
	"path"
	"testing"

	"vitess.io/vitess/go/mysql"
	"vitess.io/vitess/go/sqltypes"
	"vitess.io/vitess/go/vt/vttest"

	vschemapb "vitess.io/vitess/go/vt/proto/vschema"
	vttestpb "vitess.io/vitess/go/vt/proto/vttest"
)

var (
	cluster        *vttest.LocalCluster
	vtParams       mysql.ConnParams
	mysqlParams    mysql.ConnParams
	grpcAddress    string
	tabletHostName = flag.String("tablet_hostname", "", "the tablet hostname")

	schema = `
create table t1(
	id1 bigint,
	id2 bigint,
	primary key(id1)
) Engine=InnoDB;

create table t1_id2_idx(
	id2 bigint,
	keyspace_id varbinary(10),
	primary key(id2)
) Engine=InnoDB;

create table vstream_test(
	id bigint,
	val bigint,
	primary key(id)
) Engine=InnoDB;

create table aggr_test(
	id bigint,
	val1 varchar(16),
	val2 bigint,
	primary key(id)
) Engine=InnoDB;

create table t2(
	id3 bigint,
	id4 bigint,
	primary key(id3)
) Engine=InnoDB;

create table t2_id4_idx(
	id bigint not null auto_increment,
	id4 bigint,
	id3 bigint,
	primary key(id),
	key idx_id4(id4)
) Engine=InnoDB;

create table user(
	id bigint,
	name varchar(64),
	primary key(id)
) Engine=InnoDB;

create table user_details(
	user_id bigint,
	email varchar(64),
	primary key(user_id)
) Engine=InnoDB;

create table user_info(
	name varchar(64),
	info varchar(128),
	primary key(name)
) Engine=InnoDB;

create table t3 (
	user_id bigint,
	lastname varchar(64),
	address varchar(64),
	primary key (user_id)
) Engine=InnoDB;

create table t3_lastname_map (
	lastname varchar(64),
	user_id bigint,
	UNIQUE (lastname, user_id)
) Engine=InnoDB;

create table t3_address_map (
	address varchar(64),
	user_id bigint,
	primary key (address)
) Engine=InnoDB;

create table t4_music (
	user_id bigint,
	id bigint,
	song varchar(64),
	primary key (user_id, id)
) Engine=InnoDB;

create table t4_music_art (
	music_id bigint,
	user_id bigint,
	artist varchar(64),
	primary key (music_id)
) Engine=InnoDB;

create table t4_music_lookup (
	music_id bigint,
	user_id bigint,
	primary key (music_id)
) Engine=InnoDB;

<<<<<<< HEAD
create table upsert_primary (
	pk bigint,
	ksnum_id bigint,
	primary key (pk)
	) Engine=InnoDB;

create table upsert_owned (
	owned bigint,
	ksnum_id bigint,
	primary key (owned)
	) Engine=InnoDB;

create table upsert (
	pk bigint,
	owned bigint,
	user_id bigint,
	col bigint,
	primary key (pk)
	) Engine=InnoDB;

create table vt_user (
	id bigint,
	name varchar(64),
	primary key (id)
	) Engine=InnoDB;
=======
create table twopc_user (
	user_id bigint,
	name varchar(128),
	primary key (user_id)
) Engine=InnoDB;

create table twopc_lookup (
	name varchar(128),
	id bigint,
	primary key (id)
) Engine=InnoDB;
>>>>>>> a6159446
`

	vschema = &vschemapb.Keyspace{
		Sharded: true,
		Vindexes: map[string]*vschemapb.Vindex{
			"hash": {
				Type: "hash",
			},
			"unicode_hash": {
				Type: "unicode_loose_md5",
			},
			"t1_id2_vdx": {
				Type: "consistent_lookup_unique",
				Params: map[string]string{
					"table": "t1_id2_idx",
					"from":  "id2",
					"to":    "keyspace_id",
				},
				Owner: "t1",
			},
			"t2_id4_idx": {
				Type: "lookup_hash",
				Params: map[string]string{
					"table":      "t2_id4_idx",
					"from":       "id4",
					"to":         "id3",
					"autocommit": "true",
				},
				Owner: "t2",
			},
			"t3_lastname_map_vdx": {
				Type: "lookup_hash",
				Params: map[string]string{
					"table":      "t3_lastname_map",
					"from":       "lastname",
					"to":         "user_id",
					"autocommit": "true",
				},
				Owner: "t3",
			},
			"t3_address_map_vdx": {
				Type: "lookup_hash_unique",
				Params: map[string]string{
					"table":      "t3_address_map",
					"from":       "address",
					"to":         "user_id",
					"autocommit": "true",
				},
				Owner: "t3",
			},
			"t4_music_lookup_vdx": {
				Type: "lookup_hash_unique",
				Params: map[string]string{
					"table":      "t4_music_lookup",
					"from":       "music_id",
					"to":         "user_id",
					"autocommit": "true",
				},
				Owner: "t4_music",
			},
<<<<<<< HEAD
			"upsert_primary": {
				Type: "lookup_hash_unique",
				Params: map[string]string{
					"table":      "upsert_primary",
					"from":       "pk",
					"to":         "ksnum_id",
					"autocommit": "true",
				},
			},
			"upsert_owned": {
				Type: "lookup_hash_unique",
				Params: map[string]string{
					"table":      "upsert_owned",
					"from":       "owned",
					"to":         "ksnum_id",
					"autocommit": "false",
				},
				Owner: "upsert",
=======
			"twopc_lookup_vdx": {
				Type: "lookup_hash_unique",
				Params: map[string]string{
					"table":      "twopc_lookup",
					"from":       "name",
					"to":         "id",
					"autocommit": "true",
				},
				Owner: "twopc_user",
>>>>>>> a6159446
			},
		},
		Tables: map[string]*vschemapb.Table{
			"t1": {
				ColumnVindexes: []*vschemapb.ColumnVindex{{
					Column: "id1",
					Name:   "hash",
				}, {
					Column: "id2",
					Name:   "t1_id2_vdx",
				}},
			},
			"t1_id2_idx": {
				ColumnVindexes: []*vschemapb.ColumnVindex{{
					Column: "id2",
					Name:   "hash",
				}},
			},
			"t2": {
				ColumnVindexes: []*vschemapb.ColumnVindex{{
					Column: "id3",
					Name:   "hash",
				}, {
					Column: "id4",
					Name:   "t2_id4_idx",
				}},
			},
			"t2_id4_idx": {
				ColumnVindexes: []*vschemapb.ColumnVindex{{
					Column: "id4",
					Name:   "hash",
				}},
			},
			"vstream_test": {
				ColumnVindexes: []*vschemapb.ColumnVindex{{
					Column: "id",
					Name:   "hash",
				}},
			},
			"aggr_test": {
				ColumnVindexes: []*vschemapb.ColumnVindex{{
					Column: "id",
					Name:   "hash",
				}},
				Columns: []*vschemapb.Column{{
					Name: "val1",
					Type: sqltypes.VarChar,
				}},
			},
			"user": {
				ColumnVindexes: []*vschemapb.ColumnVindex{{
					Column: "id",
					Name:   "hash",
				}},
				Columns: []*vschemapb.Column{{
					Name: "name",
					Type: sqltypes.VarChar,
				}},
			},
			"user_details": {
				ColumnVindexes: []*vschemapb.ColumnVindex{{
					Column: "user_id",
					Name:   "hash",
				}},
				Columns: []*vschemapb.Column{{
					Name: "email",
					Type: sqltypes.VarChar,
				}},
			},
			"user_info": {
				ColumnVindexes: []*vschemapb.ColumnVindex{{
					Column: "name",
					Name:   "unicode_hash",
				}},
				Columns: []*vschemapb.Column{{
					Name: "info",
					Type: sqltypes.VarChar,
				}},
			},
			"t3": {
				ColumnVindexes: []*vschemapb.ColumnVindex{{
					Column: "user_id",
					Name:   "hash",
				}, {
					Column: "lastname",
					Name:   "t3_lastname_map_vdx",
				}, {
					Column: "address",
					Name:   "t3_address_map_vdx",
				}},
			},
			"t3_lastname_map": {
				ColumnVindexes: []*vschemapb.ColumnVindex{{
					Column: "user_id",
					Name:   "hash",
				}},
			},
			"t3_address_map": {
				ColumnVindexes: []*vschemapb.ColumnVindex{{
					Column: "user_id",
					Name:   "hash",
				}},
			},
			"t4_music": {
				ColumnVindexes: []*vschemapb.ColumnVindex{{
					Column: "user_id",
					Name:   "hash",
				}, {
					Column: "id",
					Name:   "t4_music_lookup_vdx",
				}},
			},
			"t4_music_art": {
				ColumnVindexes: []*vschemapb.ColumnVindex{{
					Column: "music_id",
					Name:   "t4_music_lookup_vdx",
				}, {
					Column: "user_id",
					Name:   "hash",
				}},
			},
			"t4_music_lookup": {
				ColumnVindexes: []*vschemapb.ColumnVindex{{
					Column: "user_id",
					Name:   "hash",
				}},
			},
<<<<<<< HEAD
			"upsert": {
				ColumnVindexes: []*vschemapb.ColumnVindex{{
					Column: "pk",
					Name:   "upsert_primary",
				}, {
					Column: "owned",
					Name:   "upsert_owned",
				}, {
					Column: "user_id",
					Name:   "hash",
				}},
			},
			"upsert_primary": {
				ColumnVindexes: []*vschemapb.ColumnVindex{{
					Column: "pk",
					Name:   "hash",
				}},
			},
			"upsert_owned": {
				ColumnVindexes: []*vschemapb.ColumnVindex{{
					Column: "owned",
					Name:   "hash",
				}},
			},
			"vt_user": {
=======
			"twopc_user": {
				ColumnVindexes: []*vschemapb.ColumnVindex{{
					Column: "user_id",
					Name:   "hash",
				}, {
					Column: "name",
					Name:   "twopc_lookup_vdx",
				}},
			},
			"twopc_lookup": {
>>>>>>> a6159446
				ColumnVindexes: []*vschemapb.ColumnVindex{{
					Column: "id",
					Name:   "hash",
				}},
			},
		},
	}
)

func TestMain(m *testing.M) {
	flag.Parse()

	exitCode := func() int {
		var cfg vttest.Config
		cfg.Topology = &vttestpb.VTTestTopology{
			Keyspaces: []*vttestpb.Keyspace{{
				Name: "ks",
				Shards: []*vttestpb.Shard{{
					Name: "-80",
				}, {
					Name: "80-",
				}},
			}},
		}
		cfg.ExtraMyCnf = []string{path.Join(os.Getenv("VTTOP"), "config/mycnf/rbr.cnf")}
		if err := cfg.InitSchemas("ks", schema, vschema); err != nil {
			fmt.Fprintf(os.Stderr, "%v\n", err)
			os.RemoveAll(cfg.SchemaDir)
			return 1
		}
		defer os.RemoveAll(cfg.SchemaDir)

		cfg.TabletHostName = *tabletHostName

		cluster = &vttest.LocalCluster{
			Config: cfg,
		}
		if err := cluster.Setup(); err != nil {
			fmt.Fprintf(os.Stderr, "%v\n", err)
			cluster.TearDown()
			return 1
		}
		defer cluster.TearDown()

		vtParams = mysql.ConnParams{
			Host: "localhost",
			Port: cluster.Env.PortForProtocol("vtcombo_mysql_port", ""),
		}
		mysqlParams = cluster.MySQLConnParams()
		grpcAddress = fmt.Sprintf("localhost:%d", cluster.Env.PortForProtocol("vtcombo", "grpc"))

		return m.Run()
	}()
	os.Exit(exitCode)
}<|MERGE_RESOLUTION|>--- conflicted
+++ resolved
@@ -135,7 +135,6 @@
 	primary key (music_id)
 ) Engine=InnoDB;
 
-<<<<<<< HEAD
 create table upsert_primary (
 	pk bigint,
 	ksnum_id bigint,
@@ -161,7 +160,7 @@
 	name varchar(64),
 	primary key (id)
 	) Engine=InnoDB;
-=======
+
 create table twopc_user (
 	user_id bigint,
 	name varchar(128),
@@ -173,7 +172,6 @@
 	id bigint,
 	primary key (id)
 ) Engine=InnoDB;
->>>>>>> a6159446
 `
 
 	vschema = &vschemapb.Keyspace{
@@ -234,7 +232,6 @@
 				},
 				Owner: "t4_music",
 			},
-<<<<<<< HEAD
 			"upsert_primary": {
 				Type: "lookup_hash_unique",
 				Params: map[string]string{
@@ -253,7 +250,6 @@
 					"autocommit": "false",
 				},
 				Owner: "upsert",
-=======
 			"twopc_lookup_vdx": {
 				Type: "lookup_hash_unique",
 				Params: map[string]string{
@@ -263,7 +259,6 @@
 					"autocommit": "true",
 				},
 				Owner: "twopc_user",
->>>>>>> a6159446
 			},
 		},
 		Tables: map[string]*vschemapb.Table{
@@ -391,7 +386,6 @@
 					Name:   "hash",
 				}},
 			},
-<<<<<<< HEAD
 			"upsert": {
 				ColumnVindexes: []*vschemapb.ColumnVindex{{
 					Column: "pk",
@@ -417,7 +411,11 @@
 				}},
 			},
 			"vt_user": {
-=======
+        ColumnVindexes: []*vschemapb.ColumnVindex{{
+					Column: "id",
+					Name:   "hash",
+				}},
+			},
 			"twopc_user": {
 				ColumnVindexes: []*vschemapb.ColumnVindex{{
 					Column: "user_id",
@@ -428,7 +426,6 @@
 				}},
 			},
 			"twopc_lookup": {
->>>>>>> a6159446
 				ColumnVindexes: []*vschemapb.ColumnVindex{{
 					Column: "id",
 					Name:   "hash",
