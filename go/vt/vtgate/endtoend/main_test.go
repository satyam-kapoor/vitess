/*
Copyright 2019 The Vitess Authors.

Licensed under the Apache License, Version 2.0 (the "License");
you may not use this file except in compliance with the License.
You may obtain a copy of the License at

    http://www.apache.org/licenses/LICENSE-2.0

Unless required by applicable law or agreed to in writing, software
distributed under the License is distributed on an "AS IS" BASIS,
WITHOUT WARRANTIES OR CONDITIONS OF ANY KIND, either express or implied.
See the License for the specific language governing permissions and
limitations under the License.
*/

package endtoend

import (
	"flag"
	"fmt"
	"os"
	"path"
	"testing"

	"vitess.io/vitess/go/mysql"
	"vitess.io/vitess/go/sqltypes"
	"vitess.io/vitess/go/vt/vttest"

	vschemapb "vitess.io/vitess/go/vt/proto/vschema"
	vttestpb "vitess.io/vitess/go/vt/proto/vttest"
)

var (
	cluster        *vttest.LocalCluster
	vtParams       mysql.ConnParams
	mysqlParams    mysql.ConnParams
	grpcAddress    string
	tabletHostName = flag.String("tablet_hostname", "", "the tablet hostname")

	schema = `
create table t1(
	id1 bigint,
	id2 bigint,
	primary key(id1)
) Engine=InnoDB;

create table t1_id2_idx(
	id2 bigint,
	keyspace_id varbinary(10),
	primary key(id2)
) Engine=InnoDB;

create table vstream_test(
	id bigint,
	val bigint,
	primary key(id)
) Engine=InnoDB;

create table aggr_test(
	id bigint,
	val1 varchar(16),
	val2 bigint,
	primary key(id)
) Engine=InnoDB;

create table t2(
	id3 bigint,
	id4 bigint,
	primary key(id3)
) Engine=InnoDB;

create table t2_id4_idx(
	id bigint not null auto_increment,
	id4 bigint,
	id3 bigint,
	primary key(id),
	key idx_id4(id4)
) Engine=InnoDB;

create table user(
	id bigint,
	name varchar(64),
	primary key(id)
) Engine=InnoDB;

create table user_details(
	user_id bigint,
	email varchar(64),
	primary key(user_id)
) Engine=InnoDB;

create table user_info(
	name varchar(64),
	info varchar(128),
	primary key(name)
) Engine=InnoDB;

create table t3 (
	user_id bigint,
	lastname varchar(64),
	address varchar(64),
	primary key (user_id)
) Engine=InnoDB;

create table t3_lastname_map (
	lastname varchar(64),
	user_id bigint,
	UNIQUE (lastname, user_id)
) Engine=InnoDB;

create table t3_address_map (
	address varchar(64),
	user_id bigint,
	primary key (address)
) Engine=InnoDB;

create table t4_music (
	user_id bigint,
	id bigint,
	song varchar(64),
	primary key (user_id, id)
) Engine=InnoDB;

create table t4_music_art (
	music_id bigint,
	user_id bigint,
	artist varchar(64),
	primary key (music_id)
) Engine=InnoDB;

create table t4_music_lookup (
	music_id bigint,
	user_id bigint,
	primary key (music_id)
) Engine=InnoDB;

create table upsert_primary (
	pk bigint,
	ksnum_id bigint,
	primary key (pk)
	) Engine=InnoDB;

create table upsert_owned (
	owned bigint,
	ksnum_id bigint,
	primary key (owned)
	) Engine=InnoDB;

create table upsert (
	pk bigint,
	owned bigint,
	user_id bigint,
	col bigint,
	primary key (pk)
	) Engine=InnoDB;

create table vt_user (
	id bigint,
	name varchar(64),
	primary key (id)
	) Engine=InnoDB;

create table twopc_user (
	user_id bigint,
	name varchar(128),
	primary key (user_id)
) Engine=InnoDB;

create table twopc_lookup (
	name varchar(128),
	id bigint,
	primary key (id)
) Engine=InnoDB;

create table cola_map (
	cola varchar(64),
	kid bigint,
	primary key (cola, kid)
	) Engine=InnoDB;

create table colb_colc_map (
	colb varchar(64),
	colc varchar(64),
	kid bigint,
	primary key (colb, colc, kid)
	) Engine=InnoDB;

create table vt_multicolvin (
	kid bigint,
	cola varchar(64),
	colb varchar(64),
	colc varchar(64),
	primary key (kid)
	) Engine=InnoDB;
<<<<<<< HEAD

=======
>>>>>>> 7974737a
`

	vschema = &vschemapb.Keyspace{
		Sharded: true,
		Vindexes: map[string]*vschemapb.Vindex{
			"hash": {
				Type: "hash",
			},
			"unicode_hash": {
				Type: "unicode_loose_md5",
			},
			"t1_id2_vdx": {
				Type: "consistent_lookup_unique",
				Params: map[string]string{
					"table": "t1_id2_idx",
					"from":  "id2",
					"to":    "keyspace_id",
				},
				Owner: "t1",
			},
			"t2_id4_idx": {
				Type: "lookup_hash",
				Params: map[string]string{
					"table":      "t2_id4_idx",
					"from":       "id4",
					"to":         "id3",
					"autocommit": "true",
				},
				Owner: "t2",
			},
			"t3_lastname_map_vdx": {
				Type: "lookup_hash",
				Params: map[string]string{
					"table":      "t3_lastname_map",
					"from":       "lastname",
					"to":         "user_id",
					"autocommit": "true",
				},
				Owner: "t3",
			},
			"t3_address_map_vdx": {
				Type: "lookup_hash_unique",
				Params: map[string]string{
					"table":      "t3_address_map",
					"from":       "address",
					"to":         "user_id",
					"autocommit": "true",
				},
				Owner: "t3",
			},
			"t4_music_lookup_vdx": {
				Type: "lookup_hash_unique",
				Params: map[string]string{
					"table":      "t4_music_lookup",
					"from":       "music_id",
					"to":         "user_id",
					"autocommit": "true",
				},
				Owner: "t4_music",
			},
			"upsert_primary": {
				Type: "lookup_hash_unique",
				Params: map[string]string{
					"table":      "upsert_primary",
					"from":       "pk",
					"to":         "ksnum_id",
					"autocommit": "true",
				},
			},
			"upsert_owned": {
				Type: "lookup_hash_unique",
				Params: map[string]string{
					"table":      "upsert_owned",
					"from":       "owned",
					"to":         "ksnum_id",
					"autocommit": "false",
				},
				Owner: "upsert",
			},
			"twopc_lookup_vdx": {
				Type: "lookup_hash_unique",
				Params: map[string]string{
					"table":      "twopc_lookup",
					"from":       "name",
					"to":         "id",
					"autocommit": "true",
				},
				Owner: "twopc_user",
			},
			"cola_map": {
				Type: "lookup_hash",
				Params: map[string]string{
					"table": "cola_map",
					"from":  "cola",
					"to":    "kid",
				},
				Owner: "vt_multicolvin",
			},
			"colb_colc_map": {
				Type: "lookup_hash",
				Params: map[string]string{
					"table": "colb_colc_map",
					"from":  "colb,colc",
					"to":    "kid",
				},
				Owner: "vt_multicolvin",
			},
		},
		Tables: map[string]*vschemapb.Table{
			"t1": {
				ColumnVindexes: []*vschemapb.ColumnVindex{{
					Column: "id1",
					Name:   "hash",
				}, {
					Column: "id2",
					Name:   "t1_id2_vdx",
				}},
			},
			"t1_id2_idx": {
				ColumnVindexes: []*vschemapb.ColumnVindex{{
					Column: "id2",
					Name:   "hash",
				}},
			},
			"t2": {
				ColumnVindexes: []*vschemapb.ColumnVindex{{
					Column: "id3",
					Name:   "hash",
				}, {
					Column: "id4",
					Name:   "t2_id4_idx",
				}},
			},
			"t2_id4_idx": {
				ColumnVindexes: []*vschemapb.ColumnVindex{{
					Column: "id4",
					Name:   "hash",
				}},
			},
			"vstream_test": {
				ColumnVindexes: []*vschemapb.ColumnVindex{{
					Column: "id",
					Name:   "hash",
				}},
			},
			"aggr_test": {
				ColumnVindexes: []*vschemapb.ColumnVindex{{
					Column: "id",
					Name:   "hash",
				}},
				Columns: []*vschemapb.Column{{
					Name: "val1",
					Type: sqltypes.VarChar,
				}},
			},
			"user": {
				ColumnVindexes: []*vschemapb.ColumnVindex{{
					Column: "id",
					Name:   "hash",
				}},
				Columns: []*vschemapb.Column{{
					Name: "name",
					Type: sqltypes.VarChar,
				}},
			},
			"user_details": {
				ColumnVindexes: []*vschemapb.ColumnVindex{{
					Column: "user_id",
					Name:   "hash",
				}},
				Columns: []*vschemapb.Column{{
					Name: "email",
					Type: sqltypes.VarChar,
				}},
			},
			"user_info": {
				ColumnVindexes: []*vschemapb.ColumnVindex{{
					Column: "name",
					Name:   "unicode_hash",
				}},
				Columns: []*vschemapb.Column{{
					Name: "info",
					Type: sqltypes.VarChar,
				}},
			},
			"t3": {
				ColumnVindexes: []*vschemapb.ColumnVindex{{
					Column: "user_id",
					Name:   "hash",
				}, {
					Column: "lastname",
					Name:   "t3_lastname_map_vdx",
				}, {
					Column: "address",
					Name:   "t3_address_map_vdx",
				}},
			},
			"t3_lastname_map": {
				ColumnVindexes: []*vschemapb.ColumnVindex{{
					Column: "user_id",
					Name:   "hash",
				}},
			},
			"t3_address_map": {
				ColumnVindexes: []*vschemapb.ColumnVindex{{
					Column: "user_id",
					Name:   "hash",
				}},
			},
			"t4_music": {
				ColumnVindexes: []*vschemapb.ColumnVindex{{
					Column: "user_id",
					Name:   "hash",
				}, {
					Column: "id",
					Name:   "t4_music_lookup_vdx",
				}},
			},
			"t4_music_art": {
				ColumnVindexes: []*vschemapb.ColumnVindex{{
					Column: "music_id",
					Name:   "t4_music_lookup_vdx",
				}, {
					Column: "user_id",
					Name:   "hash",
				}},
			},
			"t4_music_lookup": {
				ColumnVindexes: []*vschemapb.ColumnVindex{{
					Column: "user_id",
					Name:   "hash",
				}},
			},
			"upsert": {
				ColumnVindexes: []*vschemapb.ColumnVindex{{
					Column: "pk",
					Name:   "upsert_primary",
				}, {
					Column: "owned",
					Name:   "upsert_owned",
				}, {
					Column: "user_id",
					Name:   "hash",
				}},
			},
			"upsert_primary": {
				ColumnVindexes: []*vschemapb.ColumnVindex{{
					Column: "pk",
					Name:   "hash",
				}},
			},
			"upsert_owned": {
				ColumnVindexes: []*vschemapb.ColumnVindex{{
					Column: "owned",
					Name:   "hash",
				}},
			},
			"vt_user": {
				ColumnVindexes: []*vschemapb.ColumnVindex{{
					Column: "id",
					Name:   "hash",
				}},
			},
			"twopc_user": {
				ColumnVindexes: []*vschemapb.ColumnVindex{{
					Column: "user_id",
					Name:   "hash",
				}, {
					Column: "name",
					Name:   "twopc_lookup_vdx",
				}},
			},
			"twopc_lookup": {
				ColumnVindexes: []*vschemapb.ColumnVindex{{
					Column: "id",
					Name:   "hash",
				}},
			},
			"vt_multicolvin": {
				ColumnVindexes: []*vschemapb.ColumnVindex{{
					Column: "kid",
					Name:   "hash",
				}, {
					Column: "cola",
					Name:   "cola_map",
				}, {
					Columns: []string{"colb", "colc"},
					Name:    "colb_colc_map",
				}},
			},
			"cola_map": {
				ColumnVindexes: []*vschemapb.ColumnVindex{{
					Column: "kid",
					Name:   "hash",
				}},
			},
			"colb_colc_map": {
				ColumnVindexes: []*vschemapb.ColumnVindex{{
					Column: "kid",
					Name:   "hash",
				}},
			},
		},
	}
)

func TestMain(m *testing.M) {
	flag.Parse()

	exitCode := func() int {
		var cfg vttest.Config
		cfg.Topology = &vttestpb.VTTestTopology{
			Keyspaces: []*vttestpb.Keyspace{{
				Name: "ks",
				Shards: []*vttestpb.Shard{{
					Name: "-80",
				}, {
					Name: "80-",
				}},
			}},
		}
		cfg.ExtraMyCnf = []string{path.Join(os.Getenv("VTTOP"), "config/mycnf/rbr.cnf")}
		if err := cfg.InitSchemas("ks", schema, vschema); err != nil {
			fmt.Fprintf(os.Stderr, "%v\n", err)
			os.RemoveAll(cfg.SchemaDir)
			return 1
		}
		defer os.RemoveAll(cfg.SchemaDir)

		cfg.TabletHostName = *tabletHostName

		cluster = &vttest.LocalCluster{
			Config: cfg,
		}
		if err := cluster.Setup(); err != nil {
			fmt.Fprintf(os.Stderr, "%v\n", err)
			cluster.TearDown()
			return 1
		}
		defer cluster.TearDown()

		vtParams = mysql.ConnParams{
			Host: "localhost",
			Port: cluster.Env.PortForProtocol("vtcombo_mysql_port", ""),
		}
		mysqlParams = cluster.MySQLConnParams()
		grpcAddress = fmt.Sprintf("localhost:%d", cluster.Env.PortForProtocol("vtcombo", "grpc"))

		return m.Run()
	}()
	os.Exit(exitCode)
}<|MERGE_RESOLUTION|>--- conflicted
+++ resolved
@@ -193,10 +193,7 @@
 	colc varchar(64),
 	primary key (kid)
 	) Engine=InnoDB;
-<<<<<<< HEAD
-
-=======
->>>>>>> 7974737a
+
 `
 
 	vschema = &vschemapb.Keyspace{
