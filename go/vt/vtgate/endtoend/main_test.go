/*
Copyright 2019 The Vitess Authors.

Licensed under the Apache License, Version 2.0 (the "License");
you may not use this file except in compliance with the License.
You may obtain a copy of the License at

    http://www.apache.org/licenses/LICENSE-2.0

Unless required by applicable law or agreed to in writing, software
distributed under the License is distributed on an "AS IS" BASIS,
WITHOUT WARRANTIES OR CONDITIONS OF ANY KIND, either express or implied.
See the License for the specific language governing permissions and
limitations under the License.
*/

package endtoend

import (
	"flag"
	"fmt"
	"os"
	"path"
	"testing"

	"vitess.io/vitess/go/mysql"
	"vitess.io/vitess/go/sqltypes"
	"vitess.io/vitess/go/vt/vttest"

	vschemapb "vitess.io/vitess/go/vt/proto/vschema"
	vttestpb "vitess.io/vitess/go/vt/proto/vttest"
)

var (
	cluster        *vttest.LocalCluster
	vtParams       mysql.ConnParams
	mysqlParams    mysql.ConnParams
	grpcAddress    string
	tabletHostName = flag.String("tablet_hostname", "", "the tablet hostname")

	schema = `
create table t1(
	id1 bigint,
	id2 bigint,
	primary key(id1)
) Engine=InnoDB;

create table t1_id2_idx(
	id2 bigint,
	keyspace_id varbinary(10),
	primary key(id2)
) Engine=InnoDB;

create table vstream_test(
	id bigint,
	val bigint,
	primary key(id)
) Engine=InnoDB;

create table aggr_test(
	id bigint,
	val1 varchar(16),
	val2 bigint,
	primary key(id)
) Engine=InnoDB;

create table t2(
	id3 bigint,
	id4 bigint,
	primary key(id3)
) Engine=InnoDB;

create table t2_id4_idx(
	id bigint not null auto_increment,
	id4 bigint,
	id3 bigint,
	primary key(id),
	key idx_id4(id4)
) Engine=InnoDB;

<<<<<<< HEAD
create table sequence_test(
	id bigint,
	val varchar(16),
	primary key(id)
)Engine=InnoDB;

create table sequence_test_seq (
	id int default 0, 
	next_id bigint default null, 
	cache bigint default null, 
	primary key(id)
) comment 'vitess_sequence' Engine=InnoDB;

insert into sequence_test_seq(id, next_id, cache) values(0, 1, 10);
=======
create table user(
	id bigint,
	name varchar(20),
	primary key(id)
) Engine=InnoDB;

create table user_details(
	user_id bigint,
	email varchar(45),
	primary key(user_id)
) Engine=InnoDB;
>>>>>>> f3733596
`

	vschema = &vschemapb.Keyspace{
		Sharded: true,
		Vindexes: map[string]*vschemapb.Vindex{
			"hash": {
				Type: "hash",
			},
			"t1_id2_vdx": {
				Type: "consistent_lookup_unique",
				Params: map[string]string{
					"table": "t1_id2_idx",
					"from":  "id2",
					"to":    "keyspace_id",
				},
				Owner: "t1",
			},
			"t2_id4_idx": {
				Type: "lookup_hash",
				Params: map[string]string{
					"table":      "t2_id4_idx",
					"from":       "id4",
					"to":         "id3",
					"autocommit": "true",
				},
				Owner: "t2",
			},
		},
		Tables: map[string]*vschemapb.Table{
			"t1": {
				ColumnVindexes: []*vschemapb.ColumnVindex{{
					Column: "id1",
					Name:   "hash",
				}, {
					Column: "id2",
					Name:   "t1_id2_vdx",
				}},
			},
			"t1_id2_idx": {
				ColumnVindexes: []*vschemapb.ColumnVindex{{
					Column: "id2",
					Name:   "hash",
				}},
			},
			"t2": {
				ColumnVindexes: []*vschemapb.ColumnVindex{{
					Column: "id3",
					Name:   "hash",
				}, {
					Column: "id4",
					Name:   "t2_id4_idx",
				}},
			},
			"t2_id4_idx": {
				ColumnVindexes: []*vschemapb.ColumnVindex{{
					Column: "id4",
					Name:   "hash",
				}},
			},
			"vstream_test": {
				ColumnVindexes: []*vschemapb.ColumnVindex{{
					Column: "id",
					Name:   "hash",
				}},
			},
			"aggr_test": {
				ColumnVindexes: []*vschemapb.ColumnVindex{{
					Column: "id",
					Name:   "hash",
				}},
				Columns: []*vschemapb.Column{{
					Name: "val1",
					Type: sqltypes.VarChar,
				}},
			},
<<<<<<< HEAD
			"sequence_test_seq": {
				Type:   "sequence",
				Pinned: "80",
				Columns: []*vschemapb.Column{{
					Name: "id",
					// Type: sqltypes.Int64,
				}, {
					Name: "next_id",
					// Type: sqltypes.Int64,
				}, {
					Name: "cache",
					// Type: sqltypes.Int64,
				}},
			},
			"sequence_test": {
				ColumnVindexes: []*vschemapb.ColumnVindex{{
					Column: "id",
					Name:   "hash",
				}}, AutoIncrement: &vschemapb.AutoIncrement{
					Column:   "id",
					Sequence: "sequence_test_seq",
				},
				Columns: []*vschemapb.Column{{
					Name: "val",
=======
			"user": {
				ColumnVindexes: []*vschemapb.ColumnVindex{{
					Column: "id",
					Name:   "hash",
				}},
				Columns: []*vschemapb.Column{{
					Name: "name",
					Type: sqltypes.VarChar,
				}},
			},
			"user_details": {
				ColumnVindexes: []*vschemapb.ColumnVindex{{
					Column: "user_id",
					Name:   "hash",
				}},
				Columns: []*vschemapb.Column{{
					Name: "email",
>>>>>>> f3733596
					Type: sqltypes.VarChar,
				}},
			},
		},
	}
)

func TestMain(m *testing.M) {
	flag.Parse()

	exitCode := func() int {
		var cfg vttest.Config
		cfg.Topology = &vttestpb.VTTestTopology{
			Keyspaces: []*vttestpb.Keyspace{{
				Name: "ks",
				Shards: []*vttestpb.Shard{{
					Name: "-80",
				}, {
					Name: "80-",
				}},
			}},
		}
		cfg.ExtraMyCnf = []string{path.Join(os.Getenv("VTTOP"), "config/mycnf/rbr.cnf")}
		if err := cfg.InitSchemas("ks", schema, vschema); err != nil {
			fmt.Fprintf(os.Stderr, "%v\n", err)
			os.RemoveAll(cfg.SchemaDir)
			return 1
		}
		defer os.RemoveAll(cfg.SchemaDir)

		cfg.TabletHostName = *tabletHostName

		cluster = &vttest.LocalCluster{
			Config: cfg,
		}
		if err := cluster.Setup(); err != nil {
			fmt.Fprintf(os.Stderr, "%v\n", err)
			cluster.TearDown()
			return 1
		}
		defer cluster.TearDown()

		vtParams = mysql.ConnParams{
			Host: "localhost",
			Port: cluster.Env.PortForProtocol("vtcombo_mysql_port", ""),
		}
		mysqlParams = cluster.MySQLConnParams()
		grpcAddress = fmt.Sprintf("localhost:%d", cluster.Env.PortForProtocol("vtcombo", "grpc"))

		return m.Run()
	}()
	os.Exit(exitCode)
}<|MERGE_RESOLUTION|>--- conflicted
+++ resolved
@@ -78,7 +78,18 @@
 	key idx_id4(id4)
 ) Engine=InnoDB;
 
-<<<<<<< HEAD
+create table user(
+	id bigint,
+	name varchar(20),
+	primary key(id)
+) Engine=InnoDB;
+
+create table user_details(
+	user_id bigint,
+	email varchar(45),
+	primary key(user_id)
+) Engine=InnoDB;
+
 create table sequence_test(
 	id bigint,
 	val varchar(16),
@@ -93,19 +104,6 @@
 ) comment 'vitess_sequence' Engine=InnoDB;
 
 insert into sequence_test_seq(id, next_id, cache) values(0, 1, 10);
-=======
-create table user(
-	id bigint,
-	name varchar(20),
-	primary key(id)
-) Engine=InnoDB;
-
-create table user_details(
-	user_id bigint,
-	email varchar(45),
-	primary key(user_id)
-) Engine=InnoDB;
->>>>>>> f3733596
 `
 
 	vschema = &vschemapb.Keyspace{
@@ -181,8 +179,26 @@
 					Type: sqltypes.VarChar,
 				}},
 			},
-<<<<<<< HEAD
-			"sequence_test_seq": {
+			"user": {
+				ColumnVindexes: []*vschemapb.ColumnVindex{{
+					Column: "id",
+					Name:   "hash",
+				}},
+				Columns: []*vschemapb.Column{{
+					Name: "name",
+					Type: sqltypes.VarChar,
+				}},
+			},
+			"user_details": {
+				ColumnVindexes: []*vschemapb.ColumnVindex{{
+					Column: "user_id",
+					Name:   "hash",
+				}},
+				Columns: []*vschemapb.Column{{
+					Name: "email",
+        }},
+      },
+      "sequence_test_seq": {
 				Type:   "sequence",
 				Pinned: "80",
 				Columns: []*vschemapb.Column{{
@@ -206,25 +222,6 @@
 				},
 				Columns: []*vschemapb.Column{{
 					Name: "val",
-=======
-			"user": {
-				ColumnVindexes: []*vschemapb.ColumnVindex{{
-					Column: "id",
-					Name:   "hash",
-				}},
-				Columns: []*vschemapb.Column{{
-					Name: "name",
-					Type: sqltypes.VarChar,
-				}},
-			},
-			"user_details": {
-				ColumnVindexes: []*vschemapb.ColumnVindex{{
-					Column: "user_id",
-					Name:   "hash",
-				}},
-				Columns: []*vschemapb.Column{{
-					Name: "email",
->>>>>>> f3733596
 					Type: sqltypes.VarChar,
 				}},
 			},
