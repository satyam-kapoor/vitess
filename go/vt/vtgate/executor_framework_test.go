/*
Copyright 2019 The Vitess Authors.

Licensed under the Apache License, Version 2.0 (the "License");
you may not use this file except in compliance with the License.
You may obtain a copy of the License at

    http://www.apache.org/licenses/LICENSE-2.0

Unless required by applicable law or agreed to in writing, software
distributed under the License is distributed on an "AS IS" BASIS,
WITHOUT WARRANTIES OR CONDITIONS OF ANY KIND, either express or implied.
See the License for the specific language governing permissions and
limitations under the License.
*/

package vtgate

import (
	"bytes"
	"fmt"
	"reflect"
	"strconv"
	"strings"
	"testing"

	"golang.org/x/net/context"
	"vitess.io/vitess/go/sqltypes"
	"vitess.io/vitess/go/streamlog"
	"vitess.io/vitess/go/vt/discovery"
	"vitess.io/vitess/go/vt/key"
	"vitess.io/vitess/go/vt/srvtopo"
	"vitess.io/vitess/go/vt/vtgate/vindexes"
	"vitess.io/vitess/go/vt/vttablet/sandboxconn"

	querypb "vitess.io/vitess/go/vt/proto/query"
	topodatapb "vitess.io/vitess/go/vt/proto/topodata"
)

var executorVSchema = `
{
	"sharded": true,
	"vindexes": {
		"hash_index": {
			"type": "hash"
		},
		"music_user_map": {
			"type": "lookup_hash_unique",
			"owner": "music",
			"params": {
				"table": "music_user_map",
				"from": "music_id",
				"to": "user_id"
			}
		},
		"name_user_map": {
			"type": "lookup_hash",
			"owner": "user",
			"params": {
				"table": "name_user_map",
				"from": "name",
				"to": "user_id"
			}
		},
		"name_lastname_keyspace_id_map": {
			"type": "lookup",
			"owner": "user2",
			"params": {
				"table": "name_lastname_keyspace_id_map",
				"from": "name,lastname",
				"to": "keyspace_id"
			}
		},
		"insert_ignore_idx": {
			"type": "lookup_hash",
			"owner": "insert_ignore_test",
			"params": {
				"table": "ins_lookup",
				"from": "fromcol",
				"to": "tocol"
			}
		},
		"idx1": {
			"type": "hash"
		},
		"idx_noauto": {
			"type": "hash",
			"owner": "noauto_table"
		},
		"keyspace_id": {
			"type": "numeric"
		},
		"krcol_unique_vdx": {
			"type": "keyrange_lookuper_unique"
		},
		"krcol_vdx": {
			"type": "keyrange_lookuper"
		}
	},
	"tables": {
		"user": {
			"column_vindexes": [
				{
					"column": "Id",
					"name": "hash_index"
				},
				{
					"column": "name",
					"name": "name_user_map"
				}
			],
			"auto_increment": {
				"column": "id",
				"sequence": "user_seq"
			},
			"columns": [
				{
					"name": "textcol",
					"type": "VARCHAR"
				}
			]
		},
		"user2": {
			"column_vindexes": [
				{
					"column": "id",
					"name": "hash_index"
				},
				{
					"columns": ["name", "lastname"],
					"name": "name_lastname_keyspace_id_map"
				}
			]
		},
		"user_extra": {
			"column_vindexes": [
				{
					"column": "user_id",
					"name": "hash_index"
				}
			]
		},
		"sharded_user_msgs": {
			"column_vindexes": [
				{
					"column": "user_id",
					"name": "hash_index"
				}
			]
		},
		"music": {
			"column_vindexes": [
				{
					"column": "user_id",
					"name": "hash_index"
				},
				{
					"column": "id",
					"name": "music_user_map"
				}
			],
			"auto_increment": {
				"column": "id",
				"sequence": "user_seq"
			}
		},
		"music_extra": {
			"column_vindexes": [
				{
					"column": "user_id",
					"name": "hash_index"
				},
				{
					"column": "music_id",
					"name": "music_user_map"
				}
			]
		},
		"music_extra_reversed": {
			"column_vindexes": [
				{
					"column": "music_id",
					"name": "music_user_map"
				},
				{
					"column": "user_id",
					"name": "hash_index"
				}
			]
		},
		"insert_ignore_test": {
			"column_vindexes": [
				{
					"column": "pv",
					"name": "music_user_map"
				},
				{
					"column": "owned",
					"name": "insert_ignore_idx"
				},
				{
					"column": "verify",
					"name": "hash_index"
				}
			]
		},
		"noauto_table": {
			"column_vindexes": [
				{
					"column": "id",
					"name": "idx_noauto"
				}
			]
		},
		"keyrange_table": {
			"column_vindexes": [
				{
					"column": "krcol_unique",
					"name": "krcol_unique_vdx"
				},
				{
					"column": "krcol",
					"name": "krcol_vdx"
				}
			]
		},
		"ksid_table": {
			"column_vindexes": [
				{
					"column": "keyspace_id",
					"name": "keyspace_id"
				}
			]
		}
	}
}
`

var badVSchema = `
{
	"sharded": false,
	"tables": {
		"sharded_table": {}
	}
}
`

var unshardedVSchema = `
{
	"sharded": false,
	"tables": {
		"user_seq": {
			"type": "sequence"
		},
		"music_user_map": {},
		"name_user_map": {},
		"name_lastname_keyspace_id_map": {},
		"user_msgs": {},
		"ins_lookup": {},
		"main1": {
			"auto_increment": {
				"column": "id",
				"sequence": "user_seq"
			}
		},
		"simple": {}
	}
}
`

const (
	testBufferSize = 10
	testCacheSize  = int64(10)
)

type DestinationAnyShardPickerFirstShard struct{}

func (dp DestinationAnyShardPickerFirstShard) PickShard(shardCount int) int {
	return 0
}

// keyRangeLookuper is for testing a lookup that returns a keyrange.
type keyRangeLookuper struct {
}

func (v *keyRangeLookuper) String() string   { return "keyrange_lookuper" }
func (*keyRangeLookuper) Cost() int          { return 0 }
func (*keyRangeLookuper) IsUnique() bool     { return false }
func (*keyRangeLookuper) NeedsVCursor() bool { return false }
func (*keyRangeLookuper) Verify(vindexes.VCursor, []sqltypes.Value, [][]byte) ([]bool, error) {
	return []bool{}, nil
}
func (*keyRangeLookuper) Map(cursor vindexes.VCursor, ids []sqltypes.Value) ([]key.Destination, error) {
	return []key.Destination{
		key.DestinationKeyRange{
			KeyRange: &topodatapb.KeyRange{
				End: []byte{0x10},
			},
		},
	}, nil
}

func newKeyRangeLookuper(name string, params map[string]string) (vindexes.Vindex, error) {
	return &keyRangeLookuper{}, nil
}

// keyRangeLookuperUnique is for testing a unique lookup that returns a keyrange.
type keyRangeLookuperUnique struct {
}

func (v *keyRangeLookuperUnique) String() string   { return "keyrange_lookuper" }
func (*keyRangeLookuperUnique) Cost() int          { return 0 }
func (*keyRangeLookuperUnique) IsUnique() bool     { return true }
func (*keyRangeLookuperUnique) NeedsVCursor() bool { return false }
func (*keyRangeLookuperUnique) Verify(vindexes.VCursor, []sqltypes.Value, [][]byte) ([]bool, error) {
	return []bool{}, nil
}
func (*keyRangeLookuperUnique) Map(cursor vindexes.VCursor, ids []sqltypes.Value) ([]key.Destination, error) {
	return []key.Destination{
		key.DestinationKeyRange{
			KeyRange: &topodatapb.KeyRange{
				End: []byte{0x10},
			},
		},
	}, nil
}

func newKeyRangeLookuperUnique(name string, params map[string]string) (vindexes.Vindex, error) {
	return &keyRangeLookuperUnique{}, nil
}

func init() {
	vindexes.Register("keyrange_lookuper", newKeyRangeLookuper)
	vindexes.Register("keyrange_lookuper_unique", newKeyRangeLookuperUnique)
	// Use legacy gateway until we can rewrite these tests to use new tabletgateway
	*GatewayImplementation = GatewayImplementationDiscovery
}

<<<<<<< HEAD
type executorType bool

const (
	legacy           executorType = true
	planAllTheThings executorType = false
)

func createLegacyExecutorEnvUsing(t executorType) (executor *Executor, sbc1, sbc2, sbclookup *sandboxconn.SandboxConn) {
=======
func createExecutorEnv() (executor *Executor, sbc1, sbc2, sbclookup *sandboxconn.SandboxConn) {
	// Use legacy gateway until we can rewrite these tests to use new tabletgateway
	*GatewayImplementation = GatewayImplementationDiscovery
>>>>>>> 3af7cd88
	cell := "aa"
	hc := discovery.NewFakeLegacyHealthCheck()
	s := createSandbox("TestExecutor")
	s.VSchema = executorVSchema
	serv := newSandboxForCells([]string{cell})
	resolver := newTestLegacyResolver(hc, serv, cell)
	sbc1 = hc.AddTestTablet(cell, "-20", 1, "TestExecutor", "-20", topodatapb.TabletType_MASTER, true, 1, nil)
	sbc2 = hc.AddTestTablet(cell, "40-60", 1, "TestExecutor", "40-60", topodatapb.TabletType_MASTER, true, 1, nil)
	// Create these connections so scatter queries don't fail.
	_ = hc.AddTestTablet(cell, "20-40", 1, "TestExecutor", "20-40", topodatapb.TabletType_MASTER, true, 1, nil)
	_ = hc.AddTestTablet(cell, "60-60", 1, "TestExecutor", "60-80", topodatapb.TabletType_MASTER, true, 1, nil)
	_ = hc.AddTestTablet(cell, "80-a0", 1, "TestExecutor", "80-a0", topodatapb.TabletType_MASTER, true, 1, nil)
	_ = hc.AddTestTablet(cell, "a0-c0", 1, "TestExecutor", "a0-c0", topodatapb.TabletType_MASTER, true, 1, nil)
	_ = hc.AddTestTablet(cell, "c0-e0", 1, "TestExecutor", "c0-e0", topodatapb.TabletType_MASTER, true, 1, nil)
	_ = hc.AddTestTablet(cell, "e0-", 1, "TestExecutor", "e0-", topodatapb.TabletType_MASTER, true, 1, nil)

	createSandbox(KsTestUnsharded)
	sbclookup = hc.AddTestTablet(cell, "0", 1, KsTestUnsharded, "0", topodatapb.TabletType_MASTER, true, 1, nil)

	// Ues the 'X' in the name to ensure it's not alphabetically first.
	// Otherwise, it would become the default keyspace for the dual table.
	bad := createSandbox("TestXBadSharding")
	bad.VSchema = badVSchema

	getSandbox(KsTestUnsharded).VSchema = unshardedVSchema
	executor = NewExecutor(context.Background(), serv, cell, resolver, false, testBufferSize, testCacheSize)

	key.AnyShardPicker = DestinationAnyShardPickerFirstShard{}
	return executor, sbc1, sbc2, sbclookup
}

<<<<<<< HEAD
func createLegacyExecutorEnv() (executor *Executor, sbc1, sbc2, sbclookup *sandboxconn.SandboxConn) {
	return createLegacyExecutorEnvUsing(legacy)
}

func createCustomLegacyExecutor(vschema string) (executor *Executor, sbc1, sbc2, sbclookup *sandboxconn.SandboxConn) {
=======
func createCustomExecutor(vschema string) (executor *Executor, sbc1, sbc2, sbclookup *sandboxconn.SandboxConn) {
>>>>>>> 3af7cd88
	cell := "aa"
	hc := discovery.NewFakeLegacyHealthCheck()
	s := createSandbox("TestExecutor")
	s.VSchema = vschema
	serv := newSandboxForCells([]string{cell})
	resolver := newTestLegacyResolver(hc, serv, cell)
	sbc1 = hc.AddTestTablet(cell, "-20", 1, "TestExecutor", "-20", topodatapb.TabletType_MASTER, true, 1, nil)
	sbc2 = hc.AddTestTablet(cell, "40-60", 1, "TestExecutor", "40-60", topodatapb.TabletType_MASTER, true, 1, nil)

	createSandbox(KsTestUnsharded)
	sbclookup = hc.AddTestTablet(cell, "0", 1, KsTestUnsharded, "0", topodatapb.TabletType_MASTER, true, 1, nil)
	getSandbox(KsTestUnsharded).VSchema = unshardedVSchema

	executor = NewExecutor(context.Background(), serv, cell, resolver, false, testBufferSize, testCacheSize)
	return executor, sbc1, sbc2, sbclookup
}

func executorExec(executor *Executor, sql string, bv map[string]*querypb.BindVariable) (*sqltypes.Result, error) {
	return executor.Execute(
		context.Background(),
		"TestExecute",
		NewSafeSession(masterSession),
		sql,
		bv)
}

func executorPrepare(executor *Executor, sql string, bv map[string]*querypb.BindVariable) ([]*querypb.Field, error) {
	return executor.Prepare(
		context.Background(),
		"TestExecute",
		NewSafeSession(masterSession),
		sql,
		bv)
}

func executorStream(executor *Executor, sql string) (qr *sqltypes.Result, err error) {
	results := make(chan *sqltypes.Result, 100)
	err = executor.StreamExecute(
		context.Background(),
		"TestExecuteStream",
		NewSafeSession(masterSession),
		sql,
		nil,
		querypb.Target{
			TabletType: topodatapb.TabletType_MASTER,
		},
		func(qr *sqltypes.Result) error {
			results <- qr
			return nil
		},
	)
	close(results)
	if err != nil {
		return nil, err
	}
	first := true
	for r := range results {
		if first {
			qr = &sqltypes.Result{Fields: r.Fields}
			first = false
		}
		qr.Rows = append(qr.Rows, r.Rows...)
	}
	return qr, nil
}

// testBatchQuery verifies that a single (or no) query ExecuteBatch was performed on the SandboxConn.
func testBatchQuery(t *testing.T, sbcName string, sbc *sandboxconn.SandboxConn, boundQuery *querypb.BoundQuery) {
	t.Helper()

	var wantQueries [][]*querypb.BoundQuery
	if boundQuery != nil {
		wantQueries = [][]*querypb.BoundQuery{{boundQuery}}
	}
	if !reflect.DeepEqual(sbc.BatchQueries, wantQueries) {
		t.Errorf("%s.BatchQueries:\n%+v, want\n%+v\n", sbcName, sbc.BatchQueries, wantQueries)
	}
}

func testAsTransactionCount(t *testing.T, sbcName string, sbc *sandboxconn.SandboxConn, want int) {
	t.Helper()
	if got, want := sbc.AsTransactionCount.Get(), int64(want); got != want {
		t.Errorf("%s.AsTransactionCount: %d, want %d\n", sbcName, got, want)
	}
}

func testQueries(t *testing.T, sbcName string, sbc *sandboxconn.SandboxConn, wantQueries []*querypb.BoundQuery) {
	t.Helper()
	if !reflect.DeepEqual(sbc.Queries, wantQueries) {
		t.Errorf("%s.Queries:\n%+v, want\n%+v\n", sbcName, sbc.Queries, wantQueries)
	}
}

func testCommitCount(t *testing.T, sbcName string, sbc *sandboxconn.SandboxConn, want int) {
	t.Helper()
	if got, want := sbc.CommitCount.Get(), int64(want); got != want {
		t.Errorf("%s.CommitCount: %d, want %d\n", sbcName, got, want)
	}
}

func testNonZeroDuration(t *testing.T, what, d string) {
	t.Helper()
	time, _ := strconv.ParseFloat(d, 64)
	if time == 0 {
		t.Errorf("querylog %s want non-zero duration got %s (%v)", what, d, time)
	}
}

func getQueryLog(logChan chan interface{}) *LogStats {
	var log interface{}

	select {
	case log = <-logChan:
		return log.(*LogStats)
	default:
		return nil
	}
}

// Queries can hit the plan cache in less than a microsecond, which makes them
// appear to take 0.000000 time in the query log. To mitigate this in tests,
// keep an in-memory record of queries that we know have been planned during
// the current test execution and skip testing for non-zero plan time if this
// is a repeat query.
var testPlannedQueries = map[string]bool{}

func testQueryLog(t *testing.T, logChan chan interface{}, method, stmtType, sql string, shardQueries int) *LogStats {
	t.Helper()

	logStats := getQueryLog(logChan)
	if logStats == nil {
		t.Errorf("logstats: no querylog in channel, want sql %s", sql)
		return nil
	}

	var log bytes.Buffer
	streamlog.GetFormatter(QueryLogger)(&log, nil, logStats)
	fields := strings.Split(log.String(), "\t")

	// fields[0] is the method
	if method != fields[0] {
		t.Errorf("logstats: method want %q got %q", method, fields[0])
	}

	// fields[1] - fields[6] are the caller id, start/end times, etc

	// only test the durations if there is no error (fields[16])
	if fields[16] == "\"\"" {
		// fields[7] is the total execution time
		testNonZeroDuration(t, "TotalTime", fields[7])

		// fields[8] is the planner time. keep track of the planned queries to
		// avoid the case where we hit the plan in cache and it takes less than
		// a microsecond to plan it
		if testPlannedQueries[sql] == false {
			testNonZeroDuration(t, "PlanTime", fields[8])
		}
		testPlannedQueries[sql] = true

		// fields[9] is ExecuteTime which is not set for certain statements SET,
		// BEGIN, COMMIT, ROLLBACK, etc
		if stmtType != "BEGIN" && stmtType != "COMMIT" && stmtType != "ROLLBACK" && stmtType != "SET" {
			testNonZeroDuration(t, "ExecuteTime", fields[9])
		}

		// fields[10] is CommitTime which is set only in autocommit mode and
		// tested separately
	}

	// fields[11] is the statement type
	if stmtType != fields[11] {
		t.Errorf("logstats: stmtType want %q got %q", stmtType, fields[11])
	}

	// fields[12] is the original sql
	wantSQL := fmt.Sprintf("%q", sql)
	if wantSQL != fields[12] {
		t.Errorf("logstats: SQL want %s got %s", wantSQL, fields[12])
	}

	// fields[13] contains the formatted bind vars

	// fields[14] is the count of shard queries
	if fmt.Sprintf("%v", shardQueries) != fields[14] {
		t.Errorf("logstats: ShardQueries want %v got %v", shardQueries, fields[14])
	}

	return logStats
}

func newTestLegacyResolver(hc discovery.LegacyHealthCheck, serv srvtopo.Server, cell string) *Resolver {
	sc := newTestLegacyScatterConn(hc, serv, cell)
	srvResolver := srvtopo.NewResolver(serv, sc.gateway, cell)
	return NewResolver(srvResolver, serv, cell, sc)
}<|MERGE_RESOLUTION|>--- conflicted
+++ resolved
@@ -336,20 +336,9 @@
 	*GatewayImplementation = GatewayImplementationDiscovery
 }
 
-<<<<<<< HEAD
-type executorType bool
-
-const (
-	legacy           executorType = true
-	planAllTheThings executorType = false
-)
-
-func createLegacyExecutorEnvUsing(t executorType) (executor *Executor, sbc1, sbc2, sbclookup *sandboxconn.SandboxConn) {
-=======
 func createExecutorEnv() (executor *Executor, sbc1, sbc2, sbclookup *sandboxconn.SandboxConn) {
 	// Use legacy gateway until we can rewrite these tests to use new tabletgateway
 	*GatewayImplementation = GatewayImplementationDiscovery
->>>>>>> 3af7cd88
 	cell := "aa"
 	hc := discovery.NewFakeLegacyHealthCheck()
 	s := createSandbox("TestExecutor")
@@ -381,15 +370,7 @@
 	return executor, sbc1, sbc2, sbclookup
 }
 
-<<<<<<< HEAD
-func createLegacyExecutorEnv() (executor *Executor, sbc1, sbc2, sbclookup *sandboxconn.SandboxConn) {
-	return createLegacyExecutorEnvUsing(legacy)
-}
-
-func createCustomLegacyExecutor(vschema string) (executor *Executor, sbc1, sbc2, sbclookup *sandboxconn.SandboxConn) {
-=======
 func createCustomExecutor(vschema string) (executor *Executor, sbc1, sbc2, sbclookup *sandboxconn.SandboxConn) {
->>>>>>> 3af7cd88
 	cell := "aa"
 	hc := discovery.NewFakeLegacyHealthCheck()
 	s := createSandbox("TestExecutor")
