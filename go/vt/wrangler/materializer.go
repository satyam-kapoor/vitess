/*
Copyright 2019 The Vitess Authors.

Licensed under the Apache License, Version 2.0 (the "License");
you may not use this file except in compliance with the License.
You may obtain a copy of the License at

    http://www.apache.org/licenses/LICENSE-2.0

Unless required by applicable law or agreed to in writing, software
distributed under the License is distributed on an "AS IS" BASIS,
WITHOUT WARRANTIES OR CONDITIONS OF ANY KIND, either express or implied.
See the License for the specific language governing permissions and
limitations under the License.
*/

package wrangler

import (
	"fmt"
	"strings"
	"sync"
	"text/template"

	"vitess.io/vitess/go/vt/log"
	"vitess.io/vitess/go/vt/mysqlctl/tmutils"
	"vitess.io/vitess/go/vt/vtgate/evalengine"

	"github.com/gogo/protobuf/proto"
	"golang.org/x/net/context"

	"vitess.io/vitess/go/json2"
	"vitess.io/vitess/go/sqltypes"
	"vitess.io/vitess/go/vt/binlog/binlogplayer"
	"vitess.io/vitess/go/vt/concurrency"
	"vitess.io/vitess/go/vt/key"
	binlogdatapb "vitess.io/vitess/go/vt/proto/binlogdata"
	vschemapb "vitess.io/vitess/go/vt/proto/vschema"
	vtctldatapb "vitess.io/vitess/go/vt/proto/vtctldata"
	"vitess.io/vitess/go/vt/sqlparser"
	"vitess.io/vitess/go/vt/topo"
	"vitess.io/vitess/go/vt/vterrors"
	"vitess.io/vitess/go/vt/vtgate/vindexes"
	"vitess.io/vitess/go/vt/vttablet/tabletmanager/vreplication"
)

type materializer struct {
	wr            *Wrangler
	ms            *vtctldatapb.MaterializeSettings
	targetVSchema *vindexes.KeyspaceSchema
	sourceShards  []*topo.ShardInfo
	targetShards  []*topo.ShardInfo
}

const (
	createDDLAsCopy               = "copy"
	createDDLAsCopyDropConstraint = "copy:drop_constraint"
)

// MoveTables initiates moving table(s) over to another keyspace
func (wr *Wrangler) MoveTables(ctx context.Context, workflow, sourceKeyspace, targetKeyspace, tableSpecs, cell, tabletTypes string) error {
	var tables []string
	var vschema *vschemapb.Keyspace
	if strings.HasPrefix(tableSpecs, "{") {
		wrap := fmt.Sprintf(`{"tables": %s}`, tableSpecs)
		ks := &vschemapb.Keyspace{}
		if err := json2.Unmarshal([]byte(wrap), ks); err != nil {
			return err
		}
		var err error
		vschema, err = wr.ts.GetVSchema(ctx, targetKeyspace)
		if err != nil {
			return err
		}
		if vschema.Tables == nil {
			vschema.Tables = make(map[string]*vschemapb.Table)
		}
		for table, vtab := range ks.Tables {
			vschema.Tables[table] = vtab
			tables = append(tables, table)
		}
	} else {
		tables = strings.Split(tableSpecs, ",")
	}

	// Save routing rules before vschema. If we save vschema first, and routing rules
	// fails to save, we may generate duplicate table errors.
	rules, err := wr.getRoutingRules(ctx)
	if err != nil {
		return err
	}
	for _, table := range tables {
		rules[table] = []string{sourceKeyspace + "." + table}
		rules[targetKeyspace+"."+table] = []string{sourceKeyspace + "." + table}
	}
	if err := wr.saveRoutingRules(ctx, rules); err != nil {
		return err
	}
	if vschema != nil {
		// We added to the vschema.
		if err := wr.ts.SaveVSchema(ctx, targetKeyspace, vschema); err != nil {
			return err
		}
	}
	if err := wr.ts.RebuildSrvVSchema(ctx, nil); err != nil {
		return err
	}

	ms := &vtctldatapb.MaterializeSettings{
		Workflow:       workflow,
		SourceKeyspace: sourceKeyspace,
		TargetKeyspace: targetKeyspace,
		Cell:           cell,
		TabletTypes:    tabletTypes,
	}
	for _, table := range tables {
		buf := sqlparser.NewTrackedBuffer(nil)
		buf.Myprintf("select * from %v", sqlparser.NewTableIdent(table))
		ms.TableSettings = append(ms.TableSettings, &vtctldatapb.TableMaterializeSettings{
			TargetTable:      table,
			SourceExpression: buf.String(),
			CreateDdl:        createDDLAsCopy,
		})
	}
	return wr.Materialize(ctx, ms)
}

// CreateLookupVindex creates a lookup vindex and sets up the backfill.
func (wr *Wrangler) CreateLookupVindex(ctx context.Context, keyspace string, specs *vschemapb.Keyspace, cell, tabletTypes string) error {
	ms, sourceVSchema, targetVSchema, err := wr.prepareCreateLookup(ctx, keyspace, specs)
	if err != nil {
		return err
	}
	if err := wr.ts.SaveVSchema(ctx, ms.TargetKeyspace, targetVSchema); err != nil {
		return err
	}
	ms.Cell = cell
	ms.TabletTypes = tabletTypes
	if err := wr.Materialize(ctx, ms); err != nil {
		return err
	}
	if err := wr.ts.SaveVSchema(ctx, keyspace, sourceVSchema); err != nil {
		return err
	}

	return wr.ts.RebuildSrvVSchema(ctx, nil)
}

// prepareCreateLookup performs the preparatory steps for creating a lookup vindex.
func (wr *Wrangler) prepareCreateLookup(ctx context.Context, keyspace string, specs *vschemapb.Keyspace) (ms *vtctldatapb.MaterializeSettings, sourceVSchema, targetVSchema *vschemapb.Keyspace, err error) {
	// Important variables are pulled out here.
	var (
		// lookup vindex info
		vindexName      string
		vindex          *vschemapb.Vindex
		targetKeyspace  string
		targetTableName string
		vindexFromCols  []string
		vindexToCol     string

		// source table info
		sourceTableName string
		// sourceTable is the supplied table info
		sourceTable *vschemapb.Table
		// sourceVSchemaTable is the table info present in the vschema
		sourceVSchemaTable *vschemapb.Table
		// sourceVindexColumns are computed from the input sourceTable
		sourceVindexColumns []string

		// target table info
		createDDL        string
		materializeQuery string
	)

	// Validate input vindex
	if len(specs.Vindexes) != 1 {
		return nil, nil, nil, fmt.Errorf("only one vindex must be specified in the specs: %v", specs.Vindexes)
	}
	for name, vi := range specs.Vindexes {
		vindexName = name
		vindex = vi
	}
	if !strings.Contains(vindex.Type, "lookup") {
		return nil, nil, nil, fmt.Errorf("vindex %s is not a lookup type", vindex.Type)
	}
	strs := strings.Split(vindex.Params["table"], ".")
	if len(strs) != 2 {
		return nil, nil, nil, fmt.Errorf("vindex 'table' must be <keyspace>.<table>: %v", vindex)
	}
	targetKeyspace, targetTableName = strs[0], strs[1]

	vindexFromCols = strings.Split(vindex.Params["from"], ",")
	if strings.Contains(vindex.Type, "unique") {
		if len(vindexFromCols) != 1 {
			return nil, nil, nil, fmt.Errorf("unique vindex 'from' should have only one column: %v", vindex)
		}
	} else {
		if len(vindexFromCols) < 2 {
			return nil, nil, nil, fmt.Errorf("non-unique vindex 'from' should have more than one column: %v", vindex)
		}
	}
	vindexToCol = vindex.Params["to"]
	// Make the vindex write_only. If one exists already in the vschema,
	// it will need to match this vindex exactly, including the write_only setting.
	vindex.Params["write_only"] = "true"
	// See if we can create the vindex without errors.
	if _, err := vindexes.CreateVindex(vindex.Type, vindexName, vindex.Params); err != nil {
		return nil, nil, nil, err
	}

	// Validate input table
	if len(specs.Tables) != 1 {
		return nil, nil, nil, fmt.Errorf("exactly one table must be specified in the specs: %v", specs.Tables)
	}
	// Loop executes once.
	for k, ti := range specs.Tables {
		if len(ti.ColumnVindexes) != 1 {
			return nil, nil, nil, fmt.Errorf("exactly one ColumnVindex must be specified for the table: %v", specs.Tables)
		}
		sourceTableName = k
		sourceTable = ti
	}

	// Validate input table and vindex consistency
	if sourceTable.ColumnVindexes[0].Name != vindexName {
		return nil, nil, nil, fmt.Errorf("ColumnVindex name must match vindex name: %s vs %s", sourceTable.ColumnVindexes[0].Name, vindexName)
	}
	if vindex.Owner != "" && vindex.Owner != sourceTableName {
		return nil, nil, nil, fmt.Errorf("vindex owner must match table name: %v vs %v", vindex.Owner, sourceTableName)
	}
	if len(sourceTable.ColumnVindexes[0].Columns) != 0 {
		sourceVindexColumns = sourceTable.ColumnVindexes[0].Columns
	} else {
		if sourceTable.ColumnVindexes[0].Column == "" {
			return nil, nil, nil, fmt.Errorf("at least one column must be specified in ColumnVindexes: %v", sourceTable.ColumnVindexes)
		}
		sourceVindexColumns = []string{sourceTable.ColumnVindexes[0].Column}
	}
	if len(sourceVindexColumns) != len(vindexFromCols) {
		return nil, nil, nil, fmt.Errorf("length of table columns differes from length of vindex columns: %v vs %v", sourceVindexColumns, vindexFromCols)
	}

	// Validate against source vschema
	sourceVSchema, err = wr.ts.GetVSchema(ctx, keyspace)
	if err != nil {
		return nil, nil, nil, err
	}
	if sourceVSchema.Vindexes == nil {
		sourceVSchema.Vindexes = make(map[string]*vschemapb.Vindex)
	}
	// If source and target keyspaces are same, Make vschemas point to the same object.
	if keyspace == targetKeyspace {
		targetVSchema = sourceVSchema
	} else {
		targetVSchema, err = wr.ts.GetVSchema(ctx, targetKeyspace)
		if err != nil {
			return nil, nil, nil, err
		}
	}
	if targetVSchema.Vindexes == nil {
		targetVSchema.Vindexes = make(map[string]*vschemapb.Vindex)
	}
	if targetVSchema.Tables == nil {
		targetVSchema.Tables = make(map[string]*vschemapb.Table)
	}
	if existing, ok := sourceVSchema.Vindexes[vindexName]; ok {
		if !proto.Equal(existing, vindex) {
			return nil, nil, nil, fmt.Errorf("a conflicting vindex named %s already exists in the source vschema", vindexName)
		}
	}
	sourceVSchemaTable = sourceVSchema.Tables[sourceTableName]
	if sourceVSchemaTable == nil {
		return nil, nil, nil, fmt.Errorf("source table %s not found in vschema", sourceTableName)
	}
	for _, colVindex := range sourceVSchemaTable.ColumnVindexes {
		// For a conflict, the vindex name and column should match.
		if colVindex.Name != vindexName {
			continue
		}
		colName := colVindex.Column
		if len(colVindex.Columns) != 0 {
			colName = colVindex.Columns[0]
		}
		if colName == sourceVindexColumns[0] {
			return nil, nil, nil, fmt.Errorf("ColumnVindex for table %v already exists: %v, please remove it and try again", sourceTableName, colName)
		}
	}

	// Validate against source schema
	sourceShards, err := wr.ts.GetServingShards(ctx, keyspace)
	if err != nil {
		return nil, nil, nil, err
	}
	onesource := sourceShards[0]
	if onesource.MasterAlias == nil {
		return nil, nil, nil, fmt.Errorf("source shard has no master: %v", onesource.ShardName())
	}
	tableSchema, err := wr.GetSchema(ctx, onesource.MasterAlias, []string{sourceTableName}, nil, false)
	if err != nil {
		return nil, nil, nil, err
	}
	if len(tableSchema.TableDefinitions) != 1 {
		return nil, nil, nil, fmt.Errorf("unexpected number of tables returned from schema: %v", tableSchema.TableDefinitions)
	}

	// Generate "create table" statement
	lines := strings.Split(tableSchema.TableDefinitions[0].Schema, "\n")
	if len(lines) < 3 {
		// Unreachable
		return nil, nil, nil, fmt.Errorf("schema looks incorrect: %s, expecting at least four lines", tableSchema.TableDefinitions[0].Schema)
	}
	var modified []string
	modified = append(modified, strings.Replace(lines[0], sourceTableName, targetTableName, 1))
	for i := range sourceVindexColumns {
		line, err := generateColDef(lines, sourceVindexColumns[i], vindexFromCols[i])
		if err != nil {
			return nil, nil, nil, err
		}
		modified = append(modified, line)
	}
	modified = append(modified, fmt.Sprintf("  `%s` varbinary(128),", vindexToCol))
	buf := sqlparser.NewTrackedBuffer(nil)
	fmt.Fprintf(buf, "  PRIMARY KEY (")
	prefix := ""
	for _, col := range vindexFromCols {
		fmt.Fprintf(buf, "%s`%s`", prefix, col)
		prefix = ", "
	}
	fmt.Fprintf(buf, ")")
	modified = append(modified, buf.String())
	modified = append(modified, ")")
	createDDL = strings.Join(modified, "\n")

	// Generate vreplication query
	buf = sqlparser.NewTrackedBuffer(nil)
	buf.Myprintf("select ")
	for i := range vindexFromCols {
		buf.Myprintf("%v as %v, ", sqlparser.NewColIdent(sourceVindexColumns[i]), sqlparser.NewColIdent(vindexFromCols[i]))
	}
	buf.Myprintf("keyspace_id() as %v ", sqlparser.NewColIdent(vindexToCol))
	buf.Myprintf("from %v", sqlparser.NewTableIdent(sourceTableName))
	if vindex.Owner != "" {
		// Only backfill
		buf.Myprintf(" group by ")
		for i := range vindexFromCols {
			buf.Myprintf("%v, ", sqlparser.NewColIdent(vindexFromCols[i]))
		}
		buf.Myprintf("%v", sqlparser.NewColIdent(vindexToCol))
	}
	materializeQuery = buf.String()

	// Update targetVSchema
	var targetTable *vschemapb.Table
	if targetVSchema.Sharded {
		// Choose a primary vindex type for target table based on source specs
		var targetVindexType string
		var targetVindex *vschemapb.Vindex
		for _, field := range tableSchema.TableDefinitions[0].Fields {
			if sourceVindexColumns[0] == field.Name {
				targetVindexType, err = vindexes.ChooseVindexForType(field.Type)
				if err != nil {
					return nil, nil, nil, err
				}
				targetVindex = &vschemapb.Vindex{
					Type: targetVindexType,
				}
				break
			}
		}
		if targetVindex == nil {
			// Unreachable. We validated column names when generating the DDL.
			return nil, nil, nil, fmt.Errorf("column %s not found in schema %v", sourceVindexColumns[0], tableSchema.TableDefinitions[0])
		}
		if existing, ok := targetVSchema.Vindexes[targetVindexType]; ok {
			if !proto.Equal(existing, targetVindex) {
				return nil, nil, nil, fmt.Errorf("a conflicting vindex named %v already exists in the target vschema", targetVindexType)
			}
		} else {
			targetVSchema.Vindexes[targetVindexType] = targetVindex
		}

		targetTable = &vschemapb.Table{
			ColumnVindexes: []*vschemapb.ColumnVindex{{
				Column: vindexFromCols[0],
				Name:   targetVindexType,
			}},
		}
	} else {
		targetTable = &vschemapb.Table{}
	}
	if existing, ok := targetVSchema.Tables[targetTableName]; ok {
		if !proto.Equal(existing, targetTable) {
			return nil, nil, nil, fmt.Errorf("a conflicting table named %v already exists in the target vschema", targetTableName)
		}
	} else {
		targetVSchema.Tables[targetTableName] = targetTable
	}

	ms = &vtctldatapb.MaterializeSettings{
		Workflow:       targetTableName + "_vdx",
		SourceKeyspace: keyspace,
		TargetKeyspace: targetKeyspace,
		StopAfterCopy:  vindex.Owner != "",
		TableSettings: []*vtctldatapb.TableMaterializeSettings{{
			TargetTable:      targetTableName,
			SourceExpression: materializeQuery,
			CreateDdl:        createDDL,
		}},
	}

	// Update sourceVSchema
	sourceVSchema.Vindexes[vindexName] = vindex
	sourceVSchemaTable.ColumnVindexes = append(sourceVSchemaTable.ColumnVindexes, sourceTable.ColumnVindexes[0])

	return ms, sourceVSchema, targetVSchema, nil
}

func generateColDef(lines []string, sourceVindexCol, vindexFromCol string) (string, error) {
	source := fmt.Sprintf("`%s`", sourceVindexCol)
	target := fmt.Sprintf("`%s`", vindexFromCol)
	for _, line := range lines[1:] {
		if strings.Contains(line, source) {
			line = strings.Replace(line, source, target, 1)
			line = strings.Replace(line, " AUTO_INCREMENT", "", 1)
			line = strings.Replace(line, " DEFAULT NULL", "", 1)
			return line, nil
		}
	}
	return "", fmt.Errorf("column %s not found in schema %v", sourceVindexCol, lines)
}

// ExternalizeVindex externalizes a lookup vindex that's finished backfilling or has caught up.
func (wr *Wrangler) ExternalizeVindex(ctx context.Context, qualifiedVindexName string) error {
	splits := strings.Split(qualifiedVindexName, ".")
	if len(splits) != 2 {
		return fmt.Errorf("vindex name should be of the form keyspace.vindex: %s", qualifiedVindexName)
	}
	sourceKeyspace, vindexName := splits[0], splits[1]
	sourceVSchema, err := wr.ts.GetVSchema(ctx, sourceKeyspace)
	if err != nil {
		return err
	}
	sourceVindex := sourceVSchema.Vindexes[vindexName]
	if sourceVindex == nil {
		return fmt.Errorf("vindex %s not found in vschema", qualifiedVindexName)
	}
	qualifiedTableName := sourceVindex.Params["table"]
	splits = strings.Split(qualifiedTableName, ".")
	if len(splits) != 2 {
		return fmt.Errorf("table name in vindex should be of the form keyspace.table: %s", qualifiedTableName)
	}
	targetKeyspace, targetTableName := splits[0], splits[1]
	workflow := targetTableName + "_vdx"
	targetShards, err := wr.ts.GetServingShards(ctx, targetKeyspace)
	if err != nil {
		return err
	}

	// Create a parallelizer function.
	forAllTargets := func(f func(*topo.ShardInfo) error) error {
		var wg sync.WaitGroup
		allErrors := &concurrency.AllErrorRecorder{}
		for _, targetShard := range targetShards {
			wg.Add(1)
			go func(targetShard *topo.ShardInfo) {
				defer wg.Done()

				if err := f(targetShard); err != nil {
					allErrors.RecordError(err)
				}
			}(targetShard)
		}
		wg.Wait()
		return allErrors.AggrError(vterrors.Aggregate)
	}

	err = forAllTargets(func(targetShard *topo.ShardInfo) error {
		targetMaster, err := wr.ts.GetTablet(ctx, targetShard.MasterAlias)
		if err != nil {
			return err
		}
		p3qr, err := wr.tmc.VReplicationExec(ctx, targetMaster.Tablet, fmt.Sprintf("select id, state, message from _vt.vreplication where workflow=%s and db_name=%s", encodeString(workflow), encodeString(targetMaster.DbName())))
		if err != nil {
			return err
		}
		qr := sqltypes.Proto3ToResult(p3qr)
		for _, row := range qr.Rows {
			id, err := evalengine.ToInt64(row[0])
			if err != nil {
				return err
			}
			state := row[1].ToString()
			message := row[2].ToString()
			if sourceVindex.Owner == "" {
				// If there's no owner, all streams need to be running.
				if state != binlogplayer.BlpRunning {
					return fmt.Errorf("stream %d for %v.%v is not in Running state: %v", id, targetShard.Keyspace(), targetShard.ShardName(), state)
				}
			} else {
				// If there is an owner, all streams need to be stopped after copy.
				if state != binlogplayer.BlpStopped || !strings.Contains(message, "Stopped after copy") {
					return fmt.Errorf("stream %d for %v.%v is not in Stopped after copy state: %v, %v", id, targetShard.Keyspace(), targetShard.ShardName(), state, message)
				}
			}
		}
		return nil
	})
	if err != nil {
		return err
	}

	if sourceVindex.Owner != "" {
		// If there is an owner, we have to delete the streams.
		err := forAllTargets(func(targetShard *topo.ShardInfo) error {
			targetMaster, err := wr.ts.GetTablet(ctx, targetShard.MasterAlias)
			if err != nil {
				return err
			}
			query := fmt.Sprintf("delete from _vt.vreplication where db_name=%s and workflow=%s", encodeString(targetMaster.DbName()), encodeString(workflow))
			_, err = wr.tmc.VReplicationExec(ctx, targetMaster.Tablet, query)
			if err != nil {
				return err
			}
			return nil
		})
		if err != nil {
			return err
		}
	}

	// Remove the write_only param and save the source vschema.
	delete(sourceVindex.Params, "write_only")
	return wr.ts.SaveVSchema(ctx, sourceKeyspace, sourceVSchema)
}

// Materialize performs the steps needed to materialize a list of tables based on the materialization specs.
func (wr *Wrangler) Materialize(ctx context.Context, ms *vtctldatapb.MaterializeSettings) error {
	if err := wr.validateNewWorkflow(ctx, ms.TargetKeyspace, ms.Workflow); err != nil {
		return err
	}
	mz, err := wr.buildMaterializer(ctx, ms)
	if err != nil {
		return err
	}
	if err := mz.deploySchema(ctx); err != nil {
		return err
	}
	inserts, err := mz.generateInserts(ctx)
	if err != nil {
		return err
	}
	if err := mz.createStreams(ctx, inserts); err != nil {
		return err
	}
	return mz.startStreams(ctx)
}

func (wr *Wrangler) buildMaterializer(ctx context.Context, ms *vtctldatapb.MaterializeSettings) (*materializer, error) {
	vschema, err := wr.ts.GetVSchema(ctx, ms.TargetKeyspace)
	if err != nil {
		return nil, err
	}
	targetVSchema, err := vindexes.BuildKeyspaceSchema(vschema, ms.TargetKeyspace)
	if err != nil {
		return nil, err
	}
	if targetVSchema.Keyspace.Sharded {
		for _, ts := range ms.TableSettings {
			if targetVSchema.Tables[ts.TargetTable] == nil {
				return nil, fmt.Errorf("table %s not found in vschema for keyspace %s", ts.TargetTable, ms.TargetKeyspace)
			}
		}
	}

	sourceShards, err := wr.ts.GetServingShards(ctx, ms.SourceKeyspace)
	if err != nil {
		return nil, err
	}
	targetShards, err := wr.ts.GetServingShards(ctx, ms.TargetKeyspace)
	if err != nil {
		return nil, err
	}
	return &materializer{
		wr:            wr,
		ms:            ms,
		targetVSchema: targetVSchema,
		sourceShards:  sourceShards,
		targetShards:  targetShards,
	}, nil
}

func (mz *materializer) deploySchema(ctx context.Context) error {

	return mz.forAllTargets(func(target *topo.ShardInfo) error {
		allTables := []string{"/.*/"}

		hasTargetTable := map[string]bool{}
		{
			log.Infof("getting table schemas from target master %v...", target.MasterAlias)
			targetSchema, err := mz.wr.GetSchema(ctx, target.MasterAlias, allTables, nil, false)
			if err != nil {
				return err
			}
			log.Infof("got table schemas from target master %v.", target.MasterAlias)

			log.Infof("got table schemas from target master %v.", target.MasterAlias)
			for _, td := range targetSchema.TableDefinitions {
				hasTargetTable[td.Name] = true
			}
		}

		sourceDDL := map[string]string{}
		{
			sourceMaster := mz.sourceShards[0].MasterAlias
			if sourceMaster == nil {
				return fmt.Errorf("source shard must have a master for copying schema: %v", mz.sourceShards[0].ShardName())
			}

			log.Infof("getting table schemas from source master %v...", sourceMaster)
			var err error
			sourceSchema, err := mz.wr.GetSchema(ctx, sourceMaster, allTables, nil, false)
			if err != nil {
				return err
			}
			log.Infof("got table schemas from source master %v.", sourceMaster)

			for _, td := range sourceSchema.TableDefinitions {
				sourceDDL[td.Name] = td.Schema
			}
		}

		log.Infof("finding target tablet %v.", target.MasterAlias)
		targetTablet, err := mz.wr.ts.GetTablet(ctx, target.MasterAlias)
		if err != nil {
			return err
		}

		log.Infof("applying schema to target tablet %v.", target.MasterAlias)
		applyDDLs := []string{}
		for _, ts := range mz.ms.TableSettings {
			if hasTargetTable[ts.TargetTable] {
				// Table already exists.
				continue
			}
			if ts.CreateDdl == "" {
				return fmt.Errorf("target table %v does not exist and there is no create ddl defined", ts.TargetTable)
			}
			createDDL := ts.CreateDdl
			if createDDL == createDDLAsCopy || createDDL == createDDLAsCopyDropConstraint {
				if ts.SourceExpression != "" {
					// Check for table if non-empty SourceExpression.
					sourceTableName, err := sqlparser.TableFromStatement(ts.SourceExpression)
					if err != nil {
						return err
					}
					if sourceTableName.Name.String() != ts.TargetTable {
						return fmt.Errorf("source and target table names must match for copying schema: %v vs %v", sqlparser.String(sourceTableName), ts.TargetTable)

					}
				}

				ddl, ok := sourceDDL[ts.TargetTable]
				if !ok {
					return fmt.Errorf("source table %v does not exist", ts.TargetTable)
				}

<<<<<<< HEAD
				newDDL, err := stripTableConstraints(ddl)
				if err != nil {
					return err
				}

				if ddl != newDDL {
					log.Infof("rewrote constraint ddl:\n\nold: %s\n\nnew: %s", ddl, newDDL)
				}

				createDDL = newDDL
=======
				if createDDL == createDDLAsCopyDropConstraint {
					strippedDDL, err := stripTableConstraints(ddl)
					if err != nil {
						return err
					}

					ddl = strippedDDL
				}
				createDDL = ddl
>>>>>>> 642c6462
			}

			applyDDLs = append(applyDDLs, createDDL)
		}

		if len(applyDDLs) > 0 {
			sql := strings.Join(applyDDLs, ";\n")

			log.Infof("applying schema to target tablet %v, sql: %s", target.MasterAlias, sql)
			_, err = mz.wr.tmc.ApplySchema(ctx, targetTablet.Tablet, &tmutils.SchemaChange{
				SQL:              sql,
				Force:            false,
				AllowReplication: true,
			})
			if err != nil {
				return err
			}
			log.Infof("applied schema to target tablet %v.", target.MasterAlias)
		}

		return nil
	})
}

func stripTableConstraints(ddl string) (string, error) {
	ast, err := sqlparser.ParseStrictDDL(ddl)
	if err != nil {
		return "", err
	}

	stripConstraints := func(cursor *sqlparser.Cursor) bool {
		switch node := cursor.Node().(type) {
		case *sqlparser.DDL:
			if node.TableSpec != nil {
				node.TableSpec.Constraints = nil
			}
		}
		return true
	}

	noConstraintAST := sqlparser.Rewrite(ast, stripConstraints, nil)
	newDDL := sqlparser.String(noConstraintAST)

	return newDDL, nil
}

func (mz *materializer) generateInserts(ctx context.Context) (string, error) {
	ig := vreplication.NewInsertGenerator(binlogplayer.BlpStopped, "{{.dbname}}")

	for _, source := range mz.sourceShards {
		bls := &binlogdatapb.BinlogSource{
			Keyspace:      mz.ms.SourceKeyspace,
			Shard:         source.ShardName(),
			Filter:        &binlogdatapb.Filter{},
			StopAfterCopy: mz.ms.StopAfterCopy,
		}
		for _, ts := range mz.ms.TableSettings {
			rule := &binlogdatapb.Rule{
				Match: ts.TargetTable,
			}

			if ts.SourceExpression == "" {
				bls.Filter.Rules = append(bls.Filter.Rules, rule)
				continue
			}

			// Validate non-empty query.
			stmt, err := sqlparser.Parse(ts.SourceExpression)
			if err != nil {
				return "", err
			}
			sel, ok := stmt.(*sqlparser.Select)
			if !ok {
				return "", fmt.Errorf("unrecognized statement: %s", ts.SourceExpression)
			}

			filter := ts.SourceExpression
			if mz.targetVSchema.Keyspace.Sharded && mz.targetVSchema.Tables[ts.TargetTable].Type != vindexes.TypeReference {
				cv, err := vindexes.FindBestColVindex(mz.targetVSchema.Tables[ts.TargetTable])
				if err != nil {
					return "", err
				}
				mappedCols := make([]*sqlparser.ColName, 0, len(cv.Columns))
				for _, col := range cv.Columns {
					colName, err := matchColInSelect(col, sel)
					if err != nil {
						return "", err
					}
					mappedCols = append(mappedCols, colName)
				}
				subExprs := make(sqlparser.SelectExprs, 0, len(mappedCols)+2)
				for _, mappedCol := range mappedCols {
					subExprs = append(subExprs, &sqlparser.AliasedExpr{Expr: mappedCol})
				}
				vindexName := fmt.Sprintf("%s.%s", mz.ms.TargetKeyspace, cv.Name)
				subExprs = append(subExprs, &sqlparser.AliasedExpr{Expr: sqlparser.NewStrVal([]byte(vindexName))})
				subExprs = append(subExprs, &sqlparser.AliasedExpr{Expr: sqlparser.NewStrVal([]byte("{{.keyrange}}"))})
				sel.Where = &sqlparser.Where{
					Type: sqlparser.WhereStr,
					Expr: &sqlparser.FuncExpr{
						Name:  sqlparser.NewColIdent("in_keyrange"),
						Exprs: subExprs,
					},
				}

				filter = sqlparser.String(sel)
			}

			rule.Filter = filter

			bls.Filter.Rules = append(bls.Filter.Rules, rule)
		}
		ig.AddRow(mz.ms.Workflow, bls, "", mz.ms.Cell, mz.ms.TabletTypes)
	}
	return ig.String(), nil
}

func matchColInSelect(col sqlparser.ColIdent, sel *sqlparser.Select) (*sqlparser.ColName, error) {
	for _, selExpr := range sel.SelectExprs {
		switch selExpr := selExpr.(type) {
		case *sqlparser.StarExpr:
			return &sqlparser.ColName{Name: col}, nil
		case *sqlparser.AliasedExpr:
			match := selExpr.As
			if match.IsEmpty() {
				if colExpr, ok := selExpr.Expr.(*sqlparser.ColName); ok {
					match = colExpr.Name
				} else {
					// Cannot match against a complex expression.
					continue
				}
			}
			if match.Equal(col) {
				colExpr, ok := selExpr.Expr.(*sqlparser.ColName)
				if !ok {
					return nil, fmt.Errorf("vindex column cannot be a complex expression: %v", sqlparser.String(selExpr))
				}
				return colExpr, nil
			}
		default:
			return nil, fmt.Errorf("unsupported select expression: %v", sqlparser.String(selExpr))
		}
	}
	return nil, fmt.Errorf("could not find vindex column %v", sqlparser.String(col))
}

func (mz *materializer) createStreams(ctx context.Context, inserts string) error {
	return mz.forAllTargets(func(target *topo.ShardInfo) error {
		targetMaster, err := mz.wr.ts.GetTablet(ctx, target.MasterAlias)
		if err != nil {
			return vterrors.Wrapf(err, "GetTablet(%v) failed", target.MasterAlias)
		}
		buf := &strings.Builder{}
		t := template.Must(template.New("").Parse(inserts))
		input := map[string]string{
			"keyrange": key.KeyRangeString(target.KeyRange),
			"dbname":   targetMaster.DbName(),
		}
		if err := t.Execute(buf, input); err != nil {
			return err
		}
		if _, err := mz.wr.TabletManagerClient().VReplicationExec(ctx, targetMaster.Tablet, buf.String()); err != nil {
			return err
		}
		return nil
	})
}

func (mz *materializer) startStreams(ctx context.Context) error {
	return mz.forAllTargets(func(target *topo.ShardInfo) error {
		targetMaster, err := mz.wr.ts.GetTablet(ctx, target.MasterAlias)
		if err != nil {
			return vterrors.Wrapf(err, "GetTablet(%v) failed", target.MasterAlias)
		}
		query := fmt.Sprintf("update _vt.vreplication set state='Running' where db_name=%s and workflow=%s", encodeString(targetMaster.DbName()), encodeString(mz.ms.Workflow))
		if _, err := mz.wr.tmc.VReplicationExec(ctx, targetMaster.Tablet, query); err != nil {
			return vterrors.Wrapf(err, "VReplicationExec(%v, %s)", targetMaster.Tablet, query)
		}
		return nil
	})
}

func (mz *materializer) forAllTargets(f func(*topo.ShardInfo) error) error {
	var wg sync.WaitGroup
	allErrors := &concurrency.AllErrorRecorder{}
	for _, target := range mz.targetShards {
		wg.Add(1)
		go func(target *topo.ShardInfo) {
			defer wg.Done()

			if err := f(target); err != nil {
				allErrors.RecordError(err)
			}
		}(target)
	}
	wg.Wait()
	return allErrors.AggrError(vterrors.Aggregate)
}<|MERGE_RESOLUTION|>--- conflicted
+++ resolved
@@ -664,18 +664,6 @@
 					return fmt.Errorf("source table %v does not exist", ts.TargetTable)
 				}
 
-<<<<<<< HEAD
-				newDDL, err := stripTableConstraints(ddl)
-				if err != nil {
-					return err
-				}
-
-				if ddl != newDDL {
-					log.Infof("rewrote constraint ddl:\n\nold: %s\n\nnew: %s", ddl, newDDL)
-				}
-
-				createDDL = newDDL
-=======
 				if createDDL == createDDLAsCopyDropConstraint {
 					strippedDDL, err := stripTableConstraints(ddl)
 					if err != nil {
@@ -685,7 +673,6 @@
 					ddl = strippedDDL
 				}
 				createDDL = ddl
->>>>>>> 642c6462
 			}
 
 			applyDDLs = append(applyDDLs, createDDL)
