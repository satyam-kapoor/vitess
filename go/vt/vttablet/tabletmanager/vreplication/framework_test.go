/*
Copyright 2019 The Vitess Authors.

Licensed under the Apache License, Version 2.0 (the "License");
you may not use this file except in compliance with the License.
You may obtain a copy of the License at

    http://www.apache.org/licenses/LICENSE-2.0

Unless required by applicable law or agreed to in writing, software
distributed under the License is distributed on an "AS IS" BASIS,
WITHOUT WARRANTIES OR CONDITIONS OF ANY KIND, either express or implied.
See the License for the specific language governing permissions and
limitations under the License.
*/

package vreplication

import (
	"flag"
	"fmt"
	"io"
	"os"
	"reflect"
	"regexp"
	"strings"
	"testing"
	"time"

	"github.com/golang/protobuf/proto"
	"golang.org/x/net/context"

	"vitess.io/vitess/go/mysql"
	"vitess.io/vitess/go/sqltypes"
	"vitess.io/vitess/go/vt/binlog/binlogplayer"
	"vitess.io/vitess/go/vt/grpcclient"
	"vitess.io/vitess/go/vt/topo"
	"vitess.io/vitess/go/vt/vttablet/queryservice"
	"vitess.io/vitess/go/vt/vttablet/queryservice/fakes"
	"vitess.io/vitess/go/vt/vttablet/tabletconn"
	"vitess.io/vitess/go/vt/vttablet/tabletserver/vstreamer"
	"vitess.io/vitess/go/vt/vttablet/tabletserver/vstreamer/testenv"

	binlogdatapb "vitess.io/vitess/go/vt/proto/binlogdata"
	querypb "vitess.io/vitess/go/vt/proto/query"
	topodatapb "vitess.io/vitess/go/vt/proto/topodata"
)

var (
	playerEngine    *Engine
	streamerEngine  *vstreamer.Engine
	env             *testenv.Env
	globalFBC       = &fakeBinlogClient{}
	vrepldb         = "vrepl"
	globalDBQueries = make(chan string, 1000)
)

func init() {
	tabletconn.RegisterDialer("test", func(tablet *topodatapb.Tablet, failFast grpcclient.FailFast) (queryservice.QueryService, error) {
		return &fakeTabletConn{
			QueryService: fakes.ErrorQueryService,
			tablet:       tablet,
		}, nil
	})
	flag.Set("tablet_protocol", "test")

	binlogplayer.RegisterClientFactory("test", func() binlogplayer.Client { return globalFBC })
	flag.Set("binlog_player_protocol", "test")
}

func TestMain(m *testing.M) {
	flag.Parse() // Do not remove this comment, import into google3 depends on it

	exitCode := func() int {
		var err error
		env, err = testenv.Init()
		if err != nil {
			fmt.Fprintf(os.Stderr, "%v", err)
			return 1
		}
		defer env.Close()

		// engines cannot be initialized in testenv because it introduces
		// circular dependencies.
		streamerEngine = vstreamer.NewEngine(env.SrvTopo, env.SchemaEngine)
		streamerEngine.InitDBConfig(env.Dbcfgs.DbaWithDB())
		streamerEngine.Open(env.KeyspaceName, env.Cells[0])
		defer streamerEngine.Close()

		if err := env.Mysqld.ExecuteSuperQuery(context.Background(), fmt.Sprintf("create database %s", vrepldb)); err != nil {
			fmt.Fprintf(os.Stderr, "%v", err)
			return 1
		}

		if err := env.Mysqld.ExecuteSuperQuery(context.Background(), "set @@global.innodb_lock_wait_timeout=1"); err != nil {
			fmt.Fprintf(os.Stderr, "%v", err)
			return 1
		}

		InitVStreamerClient(env.Dbcfgs)

		playerEngine = NewEngine(env.TopoServ, env.Cells[0], env.Mysqld, realDBClientFactory, vrepldb)
		if err := playerEngine.Open(context.Background()); err != nil {
			fmt.Fprintf(os.Stderr, "%v", err)
			return 1
		}
		defer playerEngine.Close()

		if err := env.Mysqld.ExecuteSuperQueryList(context.Background(), binlogplayer.CreateVReplicationTable()); err != nil {
			fmt.Fprintf(os.Stderr, "%v", err)
			return 1
		}

		if err := env.Mysqld.ExecuteSuperQuery(context.Background(), createCopyState); err != nil {
			fmt.Fprintf(os.Stderr, "%v", err)
			return 1
		}

		return m.Run()
	}()
	os.Exit(exitCode)
}

func resetBinlogClient() {
	globalFBC = &fakeBinlogClient{}
}

<<<<<<< HEAD
=======
func masterPosition(t *testing.T) string {
	t.Helper()
	pos, err := env.Mysqld.MasterPosition()
	if err != nil {
		t.Fatal(err)
	}
	return mysql.EncodePosition(pos)
}

func execStatements(t *testing.T, queries []string) {
	t.Helper()
	if err := env.Mysqld.ExecuteSuperQueryList(context.Background(), queries); err != nil {
		t.Error(err)
	}
}

>>>>>>> b14ecc45
//--------------------------------------
// Topos and tablets

func addTablet(id int) *topodatapb.Tablet {
	tablet := &topodatapb.Tablet{
		Alias: &topodatapb.TabletAlias{
			Cell: env.Cells[0],
			Uid:  uint32(id),
		},
		Keyspace: env.KeyspaceName,
		Shard:    env.ShardName,
		KeyRange: &topodatapb.KeyRange{},
		Type:     topodatapb.TabletType_REPLICA,
<<<<<<< HEAD
=======
		PortMap: map[string]int32{
			"test": int32(id),
		},
	}
	if err := env.TopoServ.CreateTablet(context.Background(), tablet); err != nil {
		panic(err)
	}
	return tablet
}

func addOtherTablet(id int, keyspace, shard string) *topodatapb.Tablet {
	tablet := &topodatapb.Tablet{
		Alias: &topodatapb.TabletAlias{
			Cell: env.Cells[0],
			Uid:  uint32(id),
		},
		Keyspace: keyspace,
		Shard:    shard,
		KeyRange: &topodatapb.KeyRange{},
		Type:     topodatapb.TabletType_REPLICA,
>>>>>>> b14ecc45
		PortMap: map[string]int32{
			"test": int32(id),
		},
	}
	if err := env.TopoServ.CreateTablet(context.Background(), tablet); err != nil {
		panic(err)
	}
	return tablet
}

func deleteTablet(tablet *topodatapb.Tablet) {
	env.TopoServ.DeleteTablet(context.Background(), tablet.Alias)
	// This is not automatically removed from shard replication, which results in log spam.
	topo.DeleteTabletReplicationData(context.Background(), env.TopoServ, tablet)
}

// fakeTabletConn implement TabletConn interface. We only care about the
// health check part. The state reported by the tablet will depend
// on the Tag values "serving" and "healthy".
type fakeTabletConn struct {
	queryservice.QueryService
	tablet *topodatapb.Tablet
}

// StreamHealth is part of queryservice.QueryService.
func (ftc *fakeTabletConn) StreamHealth(ctx context.Context, callback func(*querypb.StreamHealthResponse) error) error {
	return callback(&querypb.StreamHealthResponse{
		Serving: true,
		Target: &querypb.Target{
			Keyspace:   ftc.tablet.Keyspace,
			Shard:      ftc.tablet.Shard,
			TabletType: ftc.tablet.Type,
		},
		RealtimeStats: &querypb.RealtimeStats{},
	})
}

// VStream directly calls into the pre-initialized engine.
func (ftc *fakeTabletConn) VStream(ctx context.Context, target *querypb.Target, startPos string, filter *binlogdatapb.Filter, send func([]*binlogdatapb.VEvent) error) error {
	if target.Keyspace != "vttest" {
		<-ctx.Done()
		return io.EOF
	}
	return streamerEngine.Stream(ctx, startPos, filter, send)
}

// vstreamRowsHook allows you to do work just before calling VStreamRows.
var vstreamRowsHook func(ctx context.Context)

// vstreamRowsSendHook allows you to do work just before VStreamRows calls send.
var vstreamRowsSendHook func(ctx context.Context)

// VStreamRows directly calls into the pre-initialized engine.
func (ftc *fakeTabletConn) VStreamRows(ctx context.Context, target *querypb.Target, query string, lastpk *querypb.QueryResult, send func(*binlogdatapb.VStreamRowsResponse) error) error {
	if vstreamRowsHook != nil {
		vstreamRowsHook(ctx)
	}
	var row []sqltypes.Value
	if lastpk != nil {
		r := sqltypes.Proto3ToResult(lastpk)
		if len(r.Rows) != 1 {
			return fmt.Errorf("unexpected lastpk input: %v", lastpk)
		}
		row = r.Rows[0]
	}
	return streamerEngine.StreamRows(ctx, query, row, func(rows *binlogdatapb.VStreamRowsResponse) error {
		if vstreamRowsSendHook != nil {
			vstreamRowsSendHook(ctx)
		}
		return send(rows)
	})
}

//--------------------------------------
// Binlog Client to TabletManager

// fakeBinlogClient satisfies binlogplayer.Client.
// Not to be used concurrently.
type fakeBinlogClient struct {
	lastTablet   *topodatapb.Tablet
	lastPos      string
	lastTables   []string
	lastKeyRange *topodatapb.KeyRange
	lastCharset  *binlogdatapb.Charset
}

func (fbc *fakeBinlogClient) Dial(tablet *topodatapb.Tablet) error {
	fbc.lastTablet = tablet
	return nil
}

func (fbc *fakeBinlogClient) Close() {
}

func (fbc *fakeBinlogClient) StreamTables(ctx context.Context, position string, tables []string, charset *binlogdatapb.Charset) (binlogplayer.BinlogTransactionStream, error) {
	fbc.lastPos = position
	fbc.lastTables = tables
	fbc.lastCharset = charset
	return &btStream{ctx: ctx}, nil
}

func (fbc *fakeBinlogClient) StreamKeyRange(ctx context.Context, position string, keyRange *topodatapb.KeyRange, charset *binlogdatapb.Charset) (binlogplayer.BinlogTransactionStream, error) {
	fbc.lastPos = position
	fbc.lastKeyRange = keyRange
	fbc.lastCharset = charset
	return &btStream{ctx: ctx}, nil
}

// btStream satisfies binlogplayer.BinlogTransactionStream
type btStream struct {
	ctx  context.Context
	sent bool
}

func (bts *btStream) Recv() (*binlogdatapb.BinlogTransaction, error) {
	if !bts.sent {
		bts.sent = true
		return &binlogdatapb.BinlogTransaction{
			Statements: []*binlogdatapb.BinlogTransaction_Statement{
				{
					Category: binlogdatapb.BinlogTransaction_Statement_BL_INSERT,
					Sql:      []byte("insert into t values(1)"),
				},
			},
			EventToken: &querypb.EventToken{
				Timestamp: 72,
				Position:  "MariaDB/0-1-1235",
			},
		}, nil
	}
	<-bts.ctx.Done()
	return nil, bts.ctx.Err()
}

func expectFBCRequest(t *testing.T, tablet *topodatapb.Tablet, pos string, tables []string, kr *topodatapb.KeyRange) {
	t.Helper()
	if !proto.Equal(tablet, globalFBC.lastTablet) {
		t.Errorf("Request tablet: %v, want %v", globalFBC.lastTablet, tablet)
	}
	if pos != globalFBC.lastPos {
		t.Errorf("Request pos: %v, want %v", globalFBC.lastPos, pos)
	}
	if !reflect.DeepEqual(tables, globalFBC.lastTables) {
		t.Errorf("Request tables: %v, want %v", globalFBC.lastTables, tables)
	}
	if !proto.Equal(kr, globalFBC.lastKeyRange) {
		t.Errorf("Request KeyRange: %v, want %v", globalFBC.lastKeyRange, kr)
	}
}

//--------------------------------------
// DBCLient wrapper

func realDBClientFactory() binlogplayer.DBClient {
	return &realDBClient{}
}

type realDBClient struct {
	conn  *mysql.Conn
	nolog bool
}

func (dbc *realDBClient) DBName() string {
	return vrepldb
}

func (dbc *realDBClient) Connect() error {
	app := env.Dbcfgs.AppWithDB()
	app.DbName = vrepldb
	conn, err := mysql.Connect(context.Background(), app)
	if err != nil {
		return err
	}
	dbc.conn = conn
	return nil
}

func (dbc *realDBClient) Begin() error {
	_, err := dbc.ExecuteFetch("begin", 10000)
	return err
}

func (dbc *realDBClient) Commit() error {
	_, err := dbc.ExecuteFetch("commit", 10000)
	return err
}

func (dbc *realDBClient) Rollback() error {
	_, err := dbc.ExecuteFetch("rollback", 10000)
	return err
}

func (dbc *realDBClient) Close() {
	dbc.conn.Close()
	dbc.conn = nil
}

func (dbc *realDBClient) ExecuteFetch(query string, maxrows int) (*sqltypes.Result, error) {
	if strings.HasPrefix(query, "use") {
		return nil, nil
	}
	qr, err := dbc.conn.ExecuteFetch(query, 10000, true)
	if !strings.HasPrefix(query, "select") && !strings.HasPrefix(query, "set") && !dbc.nolog {
		globalDBQueries <- query
	}
	return qr, err
}

func expectDeleteQueries(t *testing.T) {
	t.Helper()
	expectDBClientQueries(t, []string{
		"begin",
		"/delete from _vt.vreplication",
		"/delete from _vt.copy_state",
		"commit",
	})
}

func expectDBClientQueries(t *testing.T, queries []string) {
	t.Helper()
	failed := false
	for i, query := range queries {
		if failed {
			t.Errorf("no query received, expecting %s", query)
			continue
		}
		var got string
		select {
		case got = <-globalDBQueries:
			var match bool
			if query[0] == '/' {
				result, err := regexp.MatchString(query[1:], got)
				if err != nil {
					panic(err)
				}
				match = result
			} else {
				match = (got == query)
			}
			if !match {
				t.Errorf("query:\n%q, does not match query %d:\n%q", got, i, query)
			}
		case <-time.After(5 * time.Second):
			t.Errorf("no query received, expecting %s", query)
			failed = true
		}
	}
	for {
		select {
		case got := <-globalDBQueries:
			t.Errorf("unexpected query: %s", got)
		default:
			return
		}
	}
}

// expectNontxQueries disregards transactional statements like begin and commit.
// It also disregards updates to _vt.vreplication.
func expectNontxQueries(t *testing.T, queries []string) {
	t.Helper()
	failed := false
	for i, query := range queries {
		if failed {
			t.Errorf("no query received, expecting %s", query)
			continue
		}
		var got string
	retry:
		select {
		case got = <-globalDBQueries:
			if got == "begin" || got == "commit" || strings.Contains(got, "_vt.vreplication") {
				goto retry
			}
			var match bool
			if query[0] == '/' {
				result, err := regexp.MatchString(query[1:], got)
				if err != nil {
					panic(err)
				}
				match = result
			} else {
				match = (got == query)
			}
			if !match {
				t.Errorf("query:\n%q, does not match query %d:\n%q", got, i, query)
			}
		case <-time.After(5 * time.Second):
			t.Errorf("no query received, expecting %s", query)
			failed = true
		}
	}
	for {
		select {
		case got := <-globalDBQueries:
			if got == "begin" || got == "commit" || got == "rollback" || strings.Contains(got, "_vt.vreplication") {
				continue
			}
			t.Errorf("unexpected query: %s", got)
		default:
			return
		}
	}
}
func expectData(t *testing.T, table string, values [][]string) {
	t.Helper()
	customExpectData(t, table, values, env.Mysqld.FetchSuperQuery)
}

func customExpectData(t *testing.T, table string, values [][]string, exec func(ctx context.Context, query string) (*sqltypes.Result, error)) {
	t.Helper()

	var query string
	if len(strings.Split(table, ".")) == 1 {
		query = fmt.Sprintf("select * from %s.%s", vrepldb, table)
	} else {
		query = fmt.Sprintf("select * from %s", table)
	}
	qr, err := exec(context.Background(), query)
	if err != nil {
		t.Error(err)
		return
	}
	if len(values) != len(qr.Rows) {
		t.Fatalf("row counts don't match: %v, want %v", qr.Rows, values)
	}
	for i, row := range values {
		if len(row) != len(qr.Rows[i]) {
			t.Fatalf("Too few columns, result: %v, row: %d, want: %v", qr.Rows[i], i, row)
		}
		for j, val := range row {
			if got := qr.Rows[i][j].ToString(); got != val {
				t.Errorf("Mismatch at (%d, %d): %v, want %s", i, j, qr.Rows[i][j], val)
			}
		}
	}
}<|MERGE_RESOLUTION|>--- conflicted
+++ resolved
@@ -125,8 +125,6 @@
 	globalFBC = &fakeBinlogClient{}
 }
 
-<<<<<<< HEAD
-=======
 func masterPosition(t *testing.T) string {
 	t.Helper()
 	pos, err := env.Mysqld.MasterPosition()
@@ -143,7 +141,6 @@
 	}
 }
 
->>>>>>> b14ecc45
 //--------------------------------------
 // Topos and tablets
 
@@ -157,8 +154,6 @@
 		Shard:    env.ShardName,
 		KeyRange: &topodatapb.KeyRange{},
 		Type:     topodatapb.TabletType_REPLICA,
-<<<<<<< HEAD
-=======
 		PortMap: map[string]int32{
 			"test": int32(id),
 		},
@@ -179,7 +174,6 @@
 		Shard:    shard,
 		KeyRange: &topodatapb.KeyRange{},
 		Type:     topodatapb.TabletType_REPLICA,
->>>>>>> b14ecc45
 		PortMap: map[string]int32{
 			"test": int32(id),
 		},
