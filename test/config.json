--- conflicted
+++ resolved
@@ -114,28 +114,6 @@
 			"RetryMax": 0,
 			"Tags": []
 		},
-<<<<<<< HEAD
-		"worker": {
-			"File": "worker.py",
-			"Args": [],
-			"Command": [],
-			"Manual": false,
-			"Shard": 5,
-			"RetryMax": 0,
-			"Tags": [
-				"worker_test"
-			]
-=======
-		"xb_recovery": {
-			"File": "xb_recovery.py",
-			"Args": [],
-			"Command": [],
-			"Manual": false,
-			"Shard": 2,
-			"RetryMax": 0,
-			"Tags": []
->>>>>>> 9622e083
-		},
 		"backup": {
 			"File": "unused.go",
 			"Args": ["vitess.io/vitess/go/test/endtoend/backup/vtctlbackup"],
@@ -513,7 +491,6 @@
 			"RetryMax": 0,
 			"Tags": []
 		},
-<<<<<<< HEAD
 		"xb_recovery": {
 			"File": "recovery_test.go",
 			"Args": ["vitess.io/vitess/go/test/endtoend/recovery/xtrabackup"],
@@ -522,7 +499,7 @@
 			"Shard": 17,
 			"RetryMax": 0,
 			"Tags": []
-=======
+		},
 		"worker": {
 			"File": "worker_test.go",
 			"Args": ["vitess.io/vitess/go/test/endtoend/worker"],
@@ -533,7 +510,6 @@
 			"Tags": [
 				"worker_test"
 			]
->>>>>>> 9622e083
 		}
 	}
 }