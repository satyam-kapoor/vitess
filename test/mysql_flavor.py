--- conflicted
+++ resolved
@@ -126,11 +126,7 @@
     ]
 
   def extra_my_cnf(self):
-<<<<<<< HEAD
-    return environment.vttop + "/config/mycnf/master_mariadb100.cnf"
-=======
-    return ""
->>>>>>> b14ecc45
+    return ""
 
   def master_position(self, tablet):
     gtid = tablet.mquery("", "SELECT @@GLOBAL.gtid_binlog_pos")[0][0]
