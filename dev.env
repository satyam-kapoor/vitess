# No shebang line as this script is sourced from an external shell.

# Copyright 2019 The Vitess Authors.
# 
# Licensed under the Apache License, Version 2.0 (the "License");
# you may not use this file except in compliance with the License.
# You may obtain a copy of the License at
# 
#     http://www.apache.org/licenses/LICENSE-2.0
# 
# Unless required by applicable law or agreed to in writing, software
# distributed under the License is distributed on an "AS IS" BASIS,
# WITHOUT WARRANTIES OR CONDITIONS OF ANY KIND, either express or implied.
# See the License for the specific language governing permissions and
# limitations under the License.

# Plese ensure dev.env is written in a way which is POSIX (bourne)
# shell compatible.
# - Some build systems like rpm require the different scriptlets used
#   to build a package to be run under a POSIX shell so non-POSIX
#   syntax will break that as dev.env will not be sourced by bash..

source ./build.env

<<<<<<< HEAD
export GOTOP=$VTROOT/go
export PYTOP=$VTROOT/py

=======
>>>>>>> 966b679a
export VTDATAROOT="${VTDATAROOT:-${VTROOT}/vtdataroot}"
mkdir -p "$VTDATAROOT"

export VTPORTSTART=15000

# Add all site-packages or dist-packages directories below $VTROOT/dist to $PYTHONPATH.
BACKUP_IFS="$IFS"
IFS="
"
# Note that the escaped ( ) around the -or expression are important.
# Otherwise, the -print would match *all* files.
for pypath in $(find "$VTROOT/dist" \( -name site-packages -or -name dist-packages \) -print); do
  PYTHONPATH=$(prepend_path "$PYTHONPATH" "$pypath")
done
IFS="$BACKUP_IFS"

PYTHONPATH=$(prepend_path "$PYTHONPATH" "$VTROOT/py-vtdb")
PYTHONPATH=$(prepend_path "$PYTHONPATH" "$VTROOT/dist/selenium")
PYTHONPATH=$(prepend_path "$PYTHONPATH" "$VTROOT/test")
PYTHONPATH=$(prepend_path "$PYTHONPATH" "$VTROOT/test/cluster/sandbox")
export PYTHONPATH

# Ensure bootstrap.sh uses python2 on systems which default to python3.
command -v python2 >/dev/null && PYTHON=python2 || PYTHON=python
export PYTHON
command -v pip2 >/dev/null && PIP=pip2 || PIP=pip
export PIP
command -v virtualenv2 >/dev/null && VIRTUALENV=virtualenv2 || VIRTUALENV=virtualenv
export VIRTUALENV

# Add chromedriver to path for Selenium tests.
PATH=$(prepend_path "$PATH" "$VTROOT/dist/chromedriver")

# Node path.
PATH=$(prepend_path "$PATH" "$VTROOT/dist/node/bin")
export PATH

# According to https://github.com/etcd-io/etcd/blob/a621d807f061e1dd635033a8d6bc261461429e27/Documentation/op-guide/supported-platform.md,
# currently, etcd is unstable on arm64, so ETCD_UNSUPPORTED_ARCH should be set.
if [ "$(uname -m)" == aarch64 ]; then
    export ETCD_UNSUPPORTED_ARCH=arm64
<<<<<<< HEAD
fi

# Useful aliases. Remove if inconvenient.
alias gt='cd $GOTOP'
alias pt='cd $PYTOP'
alias vt='cd $VTROOT'
=======
fi
>>>>>>> 966b679a
<|MERGE_RESOLUTION|>--- conflicted
+++ resolved
@@ -22,12 +22,6 @@
 
 source ./build.env
 
-<<<<<<< HEAD
-export GOTOP=$VTROOT/go
-export PYTOP=$VTROOT/py
-
-=======
->>>>>>> 966b679a
 export VTDATAROOT="${VTDATAROOT:-${VTROOT}/vtdataroot}"
 mkdir -p "$VTDATAROOT"
 
@@ -69,13 +63,4 @@
 # currently, etcd is unstable on arm64, so ETCD_UNSUPPORTED_ARCH should be set.
 if [ "$(uname -m)" == aarch64 ]; then
     export ETCD_UNSUPPORTED_ARCH=arm64
-<<<<<<< HEAD
-fi
-
-# Useful aliases. Remove if inconvenient.
-alias gt='cd $GOTOP'
-alias pt='cd $PYTOP'
-alias vt='cd $VTROOT'
-=======
-fi
->>>>>>> 966b679a
+fi